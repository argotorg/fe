pub struct Storage {
    value: u64,
}

pub fn example() {
    let mut st = Storage { value: 0 }
<<<<<<< HEAD
    with (Storage = st) {
=======
    with (st) {
>>>>>>> 4448a251
        mint_twice(5)
    }
}

pub fn mint_twice(_ amount: u64)
  uses (mut Storage)
{
    mint(amount)
    mint(amount)
}

pub fn mint(_ amount: u64)
  uses (mut st: Storage)
{
    st.value += amount
}<|MERGE_RESOLUTION|>--- conflicted
+++ resolved
@@ -4,11 +4,7 @@
 
 pub fn example() {
     let mut st = Storage { value: 0 }
-<<<<<<< HEAD
-    with (Storage = st) {
-=======
     with (st) {
->>>>>>> 4448a251
         mint_twice(5)
     }
 }
