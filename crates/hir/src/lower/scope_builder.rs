use cranelift_entity::{entity_impl, PrimaryMap};
use rustc_hash::{FxHashMap, FxHashSet};

use crate::{
    hir_def::{
        scope_graph::{EdgeKind, Scope, ScopeEdge, ScopeGraph, ScopeId},
        Body, Enum, EnumVariant, ExprId, FieldDefListId, FieldParent, FuncParamListId,
<<<<<<< HEAD
        FuncParamName, GenericParamListId, ItemKind, TopLevelMod, TrackedItemId,
        TrackedItemVariant, Trait, Use, VariantDefListId, VariantKind, Visibility,
=======
        FuncParamName, GenericParamListId, HirIngot, ItemKind, TopLevelMod, TrackedItemId,
        TrackedItemVariant, Use, VariantDefListId, VariantKind, Visibility,
>>>>>>> 3681c244
    },
    HirDb,
};

/// An [`ScopeGraph`] builder that is used to construct the scope in the hir
/// lowering phase.
//
// The difficulty in constructing a scope graph lies in that the ScopeId must
// hold the corresponding HIR node to represent the scope. However, because HIR
// nodes tracked by salsa are immutable, it is only possible to create HIR nodes
// once the lowering of the item is completely finished. This means that a
// ScopeId can only be constructed after the completion of lowering, or at the
// end point of the scope.
//
// Therefore, the builder's `enter_*_scope` method group does not take any
// concrete item information as arguments. When the `enter_*_scope` method group
// is called, the builder constructs a dummy scope and sets up the relationship
// between this dummy scope and other scopes. Then, when the `leave_*_scope`
// method group is called, the builder substitutes the dummy scope with the real
// scope while keeping the relationship between scopes intact.
pub(super) struct ScopeGraphBuilder<'db> {
    pub(super) db: &'db dyn HirDb,
    pub(super) top_mod: TopLevelMod<'db>,
    graph: IntermediateScopeGraph<'db>,
    scope_stack: Vec<NodeId>,
    module_stack: Vec<NodeId>,
    id_stack: Vec<TrackedItemId<'db>>,
    declared_blocks: Vec<FxHashMap<NodeId, Option<ExprId>>>,
}

impl<'db> ScopeGraphBuilder<'db> {
    pub(super) fn enter_top_mod(db: &'db dyn HirDb, top_mod: TopLevelMod<'db>) -> Self {
        let mut builder = Self {
            db,
            top_mod,
            graph: IntermediateScopeGraph::default(),
            scope_stack: Default::default(),
            module_stack: Default::default(),
            id_stack: Default::default(),
            declared_blocks: vec![],
        };

        let id = TrackedItemId::new(db, TrackedItemVariant::TopLevelMod(top_mod.name(db)));
        builder.enter_item_scope(id, true);
        builder
    }

    pub(super) fn build(self) -> ScopeGraph<'db> {
        self.graph.build(self.top_mod)
    }

    pub(super) fn enter_item_scope(&mut self, id: TrackedItemId<'db>, is_mod: bool) {
        self.id_stack.push(id);
        self.enter_scope_impl(is_mod);
    }

    pub(super) fn enter_body_scope(&mut self, id: TrackedItemId<'db>) {
        self.declared_blocks.push(FxHashMap::default());
        self.enter_item_scope(id, false);
    }

    pub(super) fn leave_item_scope(&mut self, item: ItemKind<'db>) {
        use ItemKind::*;

        self.id_stack.pop();
        let item_node = self.scope_stack.pop().unwrap();
        self.initialize_item_scope(item_node, item);

        if let ItemKind::TopMod(top_mod) = item {
            debug_assert!(self.scope_stack.is_empty());
            self.graph.add_edge(item_node, item_node, EdgeKind::self_());

            self.graph.add_external_edge(
                item_node,
                ScopeId::Item(top_mod.ingot(self.db).root_mod(self.db).into()),
                EdgeKind::ingot(),
            );
            for child in top_mod.child_top_mods(self.db) {
                let child_name = child.name(self.db);
                let edge = EdgeKind::mod_(child_name);
                self.graph
                    .add_external_edge(item_node, ScopeId::Item(child.into()), edge)
            }

            if let Some(parent) = top_mod.parent(self.db) {
                let edge = EdgeKind::super_();
                self.graph
                    .add_external_edge(item_node, ScopeId::Item(parent.into()), edge);
            }
            self.module_stack.pop().unwrap();

            return;
        }

        let parent_node = *self.scope_stack.last().unwrap();
        let parent_to_child_edge = match item {
            Mod(inner) => {
                self.module_stack.pop().unwrap();

                self.graph.add_edge(
                    item_node,
                    *self.module_stack.last().unwrap(),
                    EdgeKind::super_(),
                );
                self.graph.add_external_edge(
                    item_node,
                    ScopeId::Item(self.top_mod.ingot(self.db).root_mod(self.db).into()),
                    EdgeKind::ingot(),
                );
                self.graph.add_edge(item_node, item_node, EdgeKind::self_());

                inner
                    .name(self.db)
                    .to_opt()
                    .map(EdgeKind::mod_)
                    .unwrap_or_else(EdgeKind::anon)
            }

            Func(inner) => {
                self.graph.add_lex_edge(item_node, parent_node);
                self.add_generic_param_scope(
                    item_node,
                    inner.into(),
                    inner.generic_params(self.db),
                );
                if let Some(params) = inner.params(self.db).to_opt() {
                    self.add_func_param_scope(item_node, inner.into(), params);
                }

                // Add self_ty edge if this function is inside a trait or impl
                if !self.scope_stack.is_empty() {
                    let parent_scope_id = self.graph.nodes[parent_node].0;
                    if let Some(parent_item) = parent_scope_id.to_item() {
                        match parent_item {
                            ItemKind::Trait(_) => {
                                // Function is inside a trait, add edge to trait for Self resolution
                                self.graph
                                    .add_edge(item_node, parent_node, EdgeKind::self_ty());
                            }
                            ItemKind::Impl(_) | ItemKind::ImplTrait(_) => {
                                // Function is inside an impl, add edge to impl for Self resolution
                                self.graph
                                    .add_edge(item_node, parent_node, EdgeKind::self_ty());
                            }
                            _ => {}
                        }
                    }
                }

                inner
                    .name(self.db)
                    .to_opt()
                    .map(EdgeKind::value)
                    .unwrap_or_else(EdgeKind::anon)
            }

            Struct(inner) => {
                self.graph.add_lex_edge(item_node, parent_node);
                self.add_field_scope(item_node, FieldParent::Struct(inner), inner.fields(self.db));
                self.add_generic_param_scope(
                    item_node,
                    inner.into(),
                    inner.generic_params(self.db),
                );
                self.graph
                    .add_edge(item_node, item_node, EdgeKind::self_ty());
                inner
                    .name(self.db)
                    .to_opt()
                    .map(EdgeKind::type_)
                    .unwrap_or_else(EdgeKind::anon)
            }

            Contract(inner) => {
                self.graph.add_lex_edge(item_node, parent_node);
                self.add_field_scope(
                    item_node,
                    FieldParent::Contract(inner),
                    inner.fields(self.db),
                );
                self.graph
                    .add_edge(item_node, item_node, EdgeKind::self_ty());

                inner
                    .name(self.db)
                    .to_opt()
                    .map(EdgeKind::type_)
                    .unwrap_or_else(EdgeKind::anon)
            }

            Enum(inner) => {
                self.graph.add_lex_edge(item_node, parent_node);
                self.add_variant_scope(item_node, inner, inner.variants(self.db));
                self.add_generic_param_scope(
                    item_node,
                    inner.into(),
                    inner.generic_params(self.db),
                );
                self.graph
                    .add_edge(item_node, item_node, EdgeKind::self_ty());
                inner
                    .name(self.db)
                    .to_opt()
                    .map(EdgeKind::type_)
                    .unwrap_or_else(EdgeKind::anon)
            }

            TypeAlias(inner) => {
                self.graph.add_lex_edge(item_node, parent_node);
                self.add_generic_param_scope(
                    item_node,
                    inner.into(),
                    inner.generic_params(self.db),
                );
                inner
                    .name(self.db)
                    .to_opt()
                    .map(EdgeKind::type_)
                    .unwrap_or_else(EdgeKind::anon)
            }

            Impl(inner) => {
                self.graph.add_lex_edge(item_node, parent_node);
                self.add_generic_param_scope(
                    item_node,
                    inner.into(),
                    inner.generic_params(self.db),
                );
                self.graph
                    .add_edge(item_node, item_node, EdgeKind::self_ty());
                EdgeKind::anon()
            }

            Trait(inner) => {
                self.graph.add_lex_edge(item_node, parent_node);
                self.add_generic_param_scope(
                    item_node,
                    inner.into(),
                    inner.generic_params(self.db),
                );
                self.add_trait_type_scope(item_node, inner);
                self.graph
                    .add_edge(item_node, item_node, EdgeKind::self_ty());
                inner
                    .name(self.db)
                    .to_opt()
                    .map(EdgeKind::trait_)
                    .unwrap_or_else(EdgeKind::anon)
            }

            ImplTrait(inner) => {
                self.graph.add_lex_edge(item_node, parent_node);
                self.add_generic_param_scope(
                    item_node,
                    inner.into(),
                    inner.generic_params(self.db),
                );
                self.graph
                    .add_edge(item_node, item_node, EdgeKind::self_ty());
                EdgeKind::anon()
            }

            Const(inner) => {
                self.graph.add_lex_edge(item_node, parent_node);
                inner
                    .name(self.db)
                    .to_opt()
                    .map(EdgeKind::value)
                    .unwrap_or_else(EdgeKind::anon)
            }

            Use(use_) => {
                self.graph.unresolved_uses.insert(use_);

                self.graph.add_lex_edge(item_node, parent_node);
                EdgeKind::anon()
            }

            Body(body) => {
                self.graph.add_lex_edge(item_node, parent_node);
                for (node, block) in self.declared_blocks.pop().unwrap() {
                    let block = block.unwrap();
                    self.finalize_block_scope(node, body, block);
                }
                EdgeKind::anon()
            }

            _ => unreachable!(),
        };

        self.graph
            .add_edge(parent_node, item_node, parent_to_child_edge);
    }

    pub(super) fn joined_id(&self, variant: TrackedItemVariant<'db>) -> TrackedItemId<'db> {
        self.id_stack.last().unwrap().join(self.db, variant)
    }

    pub(super) fn enter_block_scope(&mut self) {
        let node = self.enter_scope_impl(false);
        self.declared_blocks.last_mut().unwrap().insert(node, None);
    }

    pub(super) fn leave_block_scope(&mut self, block: ExprId) {
        let block_node = self.scope_stack.pop().unwrap();
        let parent_node = *self.scope_stack.last().unwrap();
        *self
            .declared_blocks
            .last_mut()
            .unwrap()
            .get_mut(&block_node)
            .unwrap() = Some(block);
        self.graph.add_lex_edge(block_node, parent_node);
        self.graph
            .add_edge(parent_node, block_node, EdgeKind::anon());
    }

    fn enter_scope_impl(&mut self, is_mod: bool) -> NodeId {
        // Create dummy scope, the scope kind is initialized when leaving the scope.
        let (dummy_scope_id, dummy_scope) = self.dummy_scope();
        let id = self.graph.push(dummy_scope_id, dummy_scope);
        self.scope_stack.push(id);
        if is_mod {
            self.module_stack.push(id);
        }
        id
    }

    fn initialize_item_scope(&mut self, node: NodeId, item: ItemKind<'db>) {
        self.graph.initialize_item_scope(self.db, node, item)
    }

    fn finalize_block_scope(&mut self, node: NodeId, body: Body<'db>, block: ExprId) {
        self.graph.finalize_block_scope(node, body, block);
    }

    fn add_field_scope(
        &mut self,
        parent_node: NodeId,
        parent: FieldParent<'db>,
        fields: FieldDefListId<'db>,
    ) {
        for (i, field) in fields.data(self.db).iter().enumerate() {
            let scope_id = ScopeId::Field(parent, i as u16);
            let scope_data = Scope::new(scope_id, field.vis);

            let field_node = self.graph.push(scope_id, scope_data);
            self.graph.add_lex_edge(field_node, parent_node);
            let kind = field
                .name
                .to_opt()
                .map(EdgeKind::field)
                .unwrap_or_else(EdgeKind::anon);
            self.graph.add_edge(parent_node, field_node, kind)
        }
    }

    fn add_variant_scope(
        &mut self,
        parent_node: NodeId,
        parent_item: Enum<'db>,
        variants: VariantDefListId<'db>,
    ) {
        let parent_vis = parent_item.vis(self.db);

        for (i, variant_def) in variants.data(self.db).iter().enumerate() {
            let variant = EnumVariant::new(parent_item, i);
            let scope_id = ScopeId::Variant(variant);
            let scope_data = Scope::new(scope_id, parent_vis);

            let variant_node = self.graph.push(scope_id, scope_data);
            self.graph.add_lex_edge(variant_node, parent_node);
            let kind = variant_def
                .name
                .to_opt()
                .map(EdgeKind::variant)
                .unwrap_or_else(EdgeKind::anon);

            if let VariantKind::Record(fields) = variant_def.kind {
                self.add_field_scope(variant_node, FieldParent::Variant(variant), fields)
            }

            self.graph.add_edge(parent_node, variant_node, kind)
        }
    }

    fn add_func_param_scope(
        &mut self,
        parent_node: NodeId,
        parent_item: ItemKind<'db>,
        params: FuncParamListId<'db>,
    ) {
        for (i, param) in params.data(self.db).iter().enumerate() {
            let scope_id = ScopeId::FuncParam(parent_item, i as u16);
            let scope = Scope::new(scope_id, Visibility::Private);
            let func_param_node = self.graph.push(scope_id, scope);

            self.graph.add_lex_edge(func_param_node, parent_node);
            let kind = param
                .name
                .to_opt()
                .map(|name| match name {
                    FuncParamName::Ident(ident) => EdgeKind::value(ident),
                    FuncParamName::Underscore => EdgeKind::anon(),
                })
                .unwrap_or_else(EdgeKind::anon);
            self.graph.add_edge(parent_node, func_param_node, kind)
        }
    }

    fn add_generic_param_scope(
        &mut self,
        parent_node: NodeId,
        parent_item: ItemKind<'db>,
        params: GenericParamListId<'db>,
    ) {
        for (i, param) in params.data(self.db).iter().enumerate() {
            let scope_id = ScopeId::GenericParam(parent_item, i as u16);
            let scope = Scope::new(scope_id, Visibility::Private);

            let generic_param_node = self.graph.push(scope_id, scope);
            self.graph.add_lex_edge(generic_param_node, parent_node);
            let kind = param
                .name()
                .to_opt()
                .map(EdgeKind::generic_param)
                .unwrap_or_else(EdgeKind::anon);
            self.graph.add_edge(parent_node, generic_param_node, kind)
        }
    }

    fn add_trait_type_scope(&mut self, parent_node: NodeId, trait_: Trait<'db>) {
        for (i, trait_type) in trait_.types(self.db).iter().enumerate() {
            let scope_id = ScopeId::TraitType(trait_, i as u16);
            let scope = Scope::new(scope_id, Visibility::Private);
            let trait_type_node = self.graph.push(scope_id, scope);

            self.graph.add_lex_edge(trait_type_node, parent_node);
            let kind = trait_type
                .name
                .to_opt()
                .map(EdgeKind::trait_type)
                .unwrap_or_else(EdgeKind::anon);
            self.graph.add_edge(parent_node, trait_type_node, kind)
        }
    }

    fn dummy_scope(&self) -> (ScopeId<'db>, Scope<'db>) {
        let scope_id = ScopeId::Item(self.top_mod.into());
        (scope_id, Scope::new(scope_id, Visibility::Public))
    }
}

#[derive(Debug, Clone, Copy, PartialEq, Eq, Hash)]
struct NodeId(u32);
entity_impl!(NodeId);

#[derive(Default)]
struct IntermediateScopeGraph<'db> {
    nodes: PrimaryMap<NodeId, (ScopeId<'db>, Scope<'db>)>,
    edges: FxHashMap<NodeId, Vec<(NodeId, EdgeKind<'db>)>>,
    unresolved_uses: FxHashSet<Use<'db>>,
}

impl<'db> IntermediateScopeGraph<'db> {
    fn build(mut self, top_mod: TopLevelMod<'db>) -> ScopeGraph<'db> {
        for (from_node, edges) in self.edges {
            for (dest_node, kind) in edges {
                let dest = self.nodes[dest_node].0;
                let edge = ScopeEdge { dest, kind };
                self.nodes[from_node].1.edges.insert(edge);
            }
        }

        let scopes = self
            .nodes
            .into_iter()
            .map(|(_, (id, data))| (id, data))
            .collect();

        ScopeGraph {
            top_mod,
            scopes,
            unresolved_uses: self.unresolved_uses,
        }
    }

    fn push(&mut self, scope_id: ScopeId<'db>, scope_data: Scope<'db>) -> NodeId {
        self.nodes.push((scope_id, scope_data))
    }

    fn initialize_item_scope(&mut self, db: &dyn HirDb, node: NodeId, item: ItemKind<'db>) {
        let scope_id = ScopeId::Item(item);

        let scope_data = &mut self.nodes[node];
        scope_data.0 = scope_id;
        scope_data.1.id = scope_id;
        scope_data.1.vis = item.vis(db);
    }

    fn finalize_block_scope(&mut self, node: NodeId, body: Body<'db>, block: ExprId) {
        let scope_id = ScopeId::Block(body, block);
        let scope_data = &mut self.nodes[node];
        scope_data.0 = scope_id;
        scope_data.1.id = scope_id;
        scope_data.1.vis = Visibility::Private;
    }

    fn add_lex_edge(&mut self, child: NodeId, parent: NodeId) {
        self.edges
            .entry(child)
            .or_default()
            .push((parent, EdgeKind::lex()));
    }

    fn add_edge(&mut self, from: NodeId, dest: NodeId, kind: EdgeKind<'db>) {
        self.edges.entry(from).or_default().push((dest, kind));
    }

    /// Add an edge to the graph that is not part of the current file.
    fn add_external_edge(&mut self, from: NodeId, dest: ScopeId<'db>, kind: EdgeKind<'db>) {
        self.nodes[from].1.edges.insert(ScopeEdge { dest, kind });
    }
}<|MERGE_RESOLUTION|>--- conflicted
+++ resolved
@@ -5,13 +5,8 @@
     hir_def::{
         scope_graph::{EdgeKind, Scope, ScopeEdge, ScopeGraph, ScopeId},
         Body, Enum, EnumVariant, ExprId, FieldDefListId, FieldParent, FuncParamListId,
-<<<<<<< HEAD
-        FuncParamName, GenericParamListId, ItemKind, TopLevelMod, TrackedItemId,
+        FuncParamName, GenericParamListId, HirIngot, ItemKind, TopLevelMod, TrackedItemId,
         TrackedItemVariant, Trait, Use, VariantDefListId, VariantKind, Visibility,
-=======
-        FuncParamName, GenericParamListId, HirIngot, ItemKind, TopLevelMod, TrackedItemId,
-        TrackedItemVariant, Use, VariantDefListId, VariantKind, Visibility,
->>>>>>> 3681c244
     },
     HirDb,
 };
