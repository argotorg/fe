use parser::ast::{self, prelude::*};

use crate::{
    hir_def::{stmt::*, Expr, Pat, TypeId},
    span::HirOrigin,
};

use super::body::BodyCtxt;

impl Stmt {
    pub(super) fn push_to_body(ctxt: &mut BodyCtxt<'_, '_>, ast: ast::Stmt) -> StmtId {
        let (stmt, origin_kind) = match ast.kind() {
            ast::StmtKind::Let(let_) => {
                let pat = Pat::lower_ast_opt(ctxt, let_.pat());
                let ty = let_
                    .type_annotation()
                    .map(|ty| TypeId::lower_ast(ctxt.f_ctxt, ty));
                let init = let_.initializer().map(|init| Expr::lower_ast(ctxt, init));
                (Stmt::Let(pat, ty, init), HirOrigin::raw(&ast))
            }
            ast::StmtKind::For(for_) => {
                let bind = Pat::lower_ast_opt(ctxt, for_.pat());
                let iter = Expr::push_to_body_opt(ctxt, for_.iterable());
                let body = Expr::push_to_body_opt(
                    ctxt,
                    for_.body()
                        .and_then(|body| ast::Expr::cast(body.syntax().clone())),
                );

                (Stmt::For(bind, iter, body), HirOrigin::raw(&ast))
            }

            ast::StmtKind::While(while_) => {
                let cond = Expr::push_to_body_opt(ctxt, while_.cond());
                let body = Expr::push_to_body_opt(
                    ctxt,
                    while_
                        .body()
                        .and_then(|body| ast::Expr::cast(body.syntax().clone())),
                );

                (Stmt::While(cond, body), HirOrigin::raw(&ast))
            }

            ast::StmtKind::Continue(_) => (Stmt::Continue, HirOrigin::raw(&ast)),

            ast::StmtKind::Break(_) => (Stmt::Break, HirOrigin::raw(&ast)),

            ast::StmtKind::Return(ret) => {
                let expr = ret
                    .has_value()
                    .then(|| Expr::push_to_body_opt(ctxt, ret.expr()));
                (Stmt::Return(expr), HirOrigin::raw(&ast))
            }

            ast::StmtKind::Expr(expr) => {
                let expr = Expr::push_to_body_opt(ctxt, expr.expr());
                (Stmt::Expr(expr), HirOrigin::raw(&ast))
            }
        };

        ctxt.push_stmt(stmt, origin_kind)
    }
<<<<<<< HEAD
=======
}

fn desugar_aug_assign(
    ctxt: &mut BodyCtxt<'_, '_>,
    ast: &ast::AugAssignStmt,
) -> (Stmt, HirOrigin<ast::Stmt>) {
    let lhs_ident = ast.ident();
    let path = lhs_ident
        .clone()
        .map(|ident| PathId::from_token(ctxt.f_ctxt, ident));

    let lhs_origin: AugAssignDesugared = lhs_ident.unwrap().text_range().into();
    let lhs_pat = if let Some(path) = path {
        ctxt.push_pat(
            Pat::Path(Some(path).into()),
            HirOrigin::desugared(lhs_origin.clone()),
        )
    } else {
        ctxt.push_missing_pat()
    };

    let binop_lhs = if let Some(path) = path {
        ctxt.push_expr(
            Expr::Path(Some(path).into()),
            HirOrigin::desugared(lhs_origin),
        )
    } else {
        ctxt.push_missing_expr()
    };

    let binop_rhs = ast
        .expr()
        .map(|expr| Expr::lower_ast(ctxt, expr))
        .unwrap_or_else(|| ctxt.push_missing_expr());

    let binop = ast.op().map(|op| ArithBinOp::lower_ast(op).into()).into();
    let expr = ctxt.push_expr(
        Expr::Bin(binop_lhs, binop_rhs, binop),
        HirOrigin::desugared(AugAssignDesugared::stmt(ast)),
    );

    (
        Stmt::Assign(lhs_pat, expr),
        HirOrigin::desugared(AugAssignDesugared::stmt(ast)),
    )
>>>>>>> bb87d54f
}<|MERGE_RESOLUTION|>--- conflicted
+++ resolved
@@ -61,8 +61,6 @@
 
         ctxt.push_stmt(stmt, origin_kind)
     }
-<<<<<<< HEAD
-=======
 }
 
 fn desugar_aug_assign(
@@ -108,5 +106,4 @@
         Stmt::Assign(lhs_pat, expr),
         HirOrigin::desugared(AugAssignDesugared::stmt(ast)),
     )
->>>>>>> bb87d54f
 }