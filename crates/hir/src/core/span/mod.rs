use common::diagnostics::Span;
use parser::ast::{self, AstPtr, SyntaxNodePtr, prelude::*};
use salsa::Update;

use crate::{
    HirDb, SpannedHirDb,
    core::hir_def::{
        Body, Const, Contract, Enum, Func, Impl, ImplTrait, Mod, Struct, TopLevelMod, Trait,
        TypeAlias, Use,
    },
    core::lower::top_mod_ast,
};

pub mod attr;
pub mod expr;
pub mod item;
pub mod params;
pub mod pat;
pub mod path;
pub mod stmt;
pub mod types;
pub mod use_tree;

pub(crate) mod transition;

pub mod lazy_spans {
    pub use super::{
        DynLazySpan, LazyLitSpan, LazySpan, LazySpanAtom,
        attr::{
            LazyAttrArgListSpan, LazyAttrArgSpan, LazyAttrListSpan, LazyAttrSpan,
            LazyDocCommentAttrSpan, LazyNormalAttrSpan,
        },
        expr::{
            LazyAssignExprSpan, LazyAugAssignExprSpan, LazyBinExprSpan, LazyCallArgListSpan,
            LazyCallArgSpan, LazyCallExprSpan, LazyExprSpan, LazyFieldExprSpan, LazyFieldListSpan,
            LazyFieldSpan, LazyLitExprSpan, LazyMatchArmListSpan, LazyMatchArmSpan,
            LazyMatchExprSpan, LazyMethodCallExprSpan, LazyPathExprSpan, LazyRecordInitExprSpan,
            LazyUnExprSpan,
        },
        item::{
            LazyBodySpan, LazyConstSpan, LazyContractRecvSpan, LazyContractSpan, LazyEnumSpan,
            LazyFieldDefListSpan, LazyFieldDefSpan, LazyFuncSignatureSpan, LazyFuncSpan,
            LazyImplSpan, LazyImplTraitSpan, LazyItemModifierSpan, LazyItemSpan, LazyModSpan,
            LazyRecvArmListSpan, LazyRecvArmSpan, LazyStructSpan, LazyTopModSpan, LazyTraitSpan,
            LazyTypeAliasSpan, LazyUseSpan, LazyVariantDefListSpan, LazyVariantDefSpan,
        },
        params::{
            LazyConstGenericParamSpan, LazyFuncParamListSpan, LazyFuncParamSpan,
            LazyGenericArgListSpan, LazyGenericArgSpan, LazyGenericParamListSpan,
            LazyGenericParamSpan, LazyKindBoundSpan, LazyTraitRefSpan, LazyTypeBoundListSpan,
            LazyTypeBoundSpan, LazyTypeGenericArgSpan, LazyUsesClauseSpan, LazyUsesParamListSpan,
            LazyUsesParamSpan, LazyWhereClauseSpan, LazyWherePredicateSpan,
        },
        pat::{
            LazyLitPatSpan, LazyPatSpan, LazyPathPatSpan, LazyPathTuplePatSpan,
            LazyRecordPatFieldListSpan, LazyRecordPatFieldSpan, LazyRecordPatSpan,
        },
        path::{LazyPathSegmentSpan, LazyPathSpan},
        stmt::{LazyLetStmtSpan, LazyStmtSpan},
        types::{
            LazyArrayTypeSpan, LazyPathTypeSpan, LazyPtrTypeSpan, LazyTupleTypeSpan, LazyTySpan,
        },
        use_tree::{LazyUseAliasSpan, LazyUsePathSegmentSpan, LazyUsePathSpan},
    };
}

/// This struct represents a dynamic lazy span, which can be converted from all
/// types that implement [`LazySpan`] in this module. We want to avoid `dyn
/// LazySpan` usage because it doesn't implement `Clone` and `Eq` which leads to
/// a lot of difficulties in salsa integration
#[derive(Debug, Clone, PartialEq, Eq, Hash, Update)]
pub struct DynLazySpan<'db>(pub(super) Option<SpanTransitionChain<'db>>);
impl<'db> DynLazySpan<'db> {
    pub fn invalid() -> Self {
        Self(None)
    }

    pub fn top_mod(&self, db: &'db dyn HirDb) -> Option<TopLevelMod<'db>> {
        self.0.as_ref().map(|chain| chain.top_mod(db))
    }
}
impl LazySpan for DynLazySpan<'_> {
    fn resolve(&self, db: &dyn SpannedHirDb) -> Option<Span> {
        if let Some(chain) = &self.0 {
            chain.resolve(db)
        } else {
            None
        }
    }
}

pub trait SpanDowncast<'db> {
    fn downcast(dyn_span: DynLazySpan<'db>) -> Option<Self>
    where
        Self: Sized;
}

/// The trait provides a way to extract [`Span`](common::diagnostics::Span) from
/// types which don't have a span information directly, but can be resolved into
/// a span lazily.
pub trait LazySpan {
    fn resolve(&self, db: &dyn SpannedHirDb) -> Option<Span>;
}

pub fn toplevel_ast(db: &dyn SpannedHirDb, item: TopLevelMod) -> HirOrigin<ast::Root> {
    HirOrigin::raw(&top_mod_ast(db, item))
}

pub fn mod_ast<'db>(db: &'db dyn SpannedHirDb, item: Mod<'db>) -> &'db HirOrigin<ast::Mod> {
    item.origin(db)
}

pub fn func_ast<'db>(db: &'db dyn SpannedHirDb, item: Func<'db>) -> &'db HirOrigin<ast::Func> {
    item.origin(db)
}

pub fn struct_ast<'db>(
    db: &'db dyn SpannedHirDb,
    item: Struct<'db>,
) -> &'db HirOrigin<ast::Struct> {
    item.origin(db)
}

pub fn contract_ast<'db>(
    db: &'db dyn SpannedHirDb,
    item: Contract<'db>,
) -> &'db HirOrigin<ast::Contract> {
    item.origin(db)
}

pub fn enum_ast<'db>(db: &'db dyn SpannedHirDb, item: Enum<'db>) -> &'db HirOrigin<ast::Enum> {
    item.origin(db)
}

pub fn type_alias_ast<'db>(
    db: &'db dyn SpannedHirDb,
    item: TypeAlias<'db>,
) -> &'db HirOrigin<ast::TypeAlias> {
    item.origin(db)
}

pub fn impl_ast<'db>(db: &'db dyn SpannedHirDb, item: Impl<'db>) -> &'db HirOrigin<ast::Impl> {
    item.origin(db)
}

pub fn trait_ast<'db>(db: &'db dyn SpannedHirDb, item: Trait<'db>) -> &'db HirOrigin<ast::Trait> {
    item.origin(db)
}

pub fn impl_trait_ast<'db>(
    db: &'db dyn SpannedHirDb,
    item: ImplTrait<'db>,
) -> &'db HirOrigin<ast::ImplTrait> {
    item.origin(db)
}

pub fn const_ast<'db>(db: &'db dyn SpannedHirDb, item: Const<'db>) -> &'db HirOrigin<ast::Const> {
    item.origin(db)
}

pub fn use_ast<'db>(db: &'db dyn SpannedHirDb, item: Use<'db>) -> &'db HirOrigin<ast::Use> {
    item.origin(db)
}

pub fn body_ast<'db>(db: &'db dyn SpannedHirDb, item: Body<'db>) -> &'db HirOrigin<ast::Expr> {
    item.origin(db)
}

pub fn body_source_map<'db>(
    db: &'db dyn SpannedHirDb,
    item: Body<'db>,
) -> &'db crate::core::hir_def::BodySourceMap {
    item.source_map(db)
}

/// This enum represents the origin of the HIR node in a file.
/// The origin has three possible kinds.
/// 1. `Raw` is used for nodes that are created by the parser and not
/// 2. `Expanded` is used for nodes that are created by the compiler and not
/// 3. `Desugared` is used for nodes that are created by the compiler and not
/// 4. `Synthetic` is used for nodes that are created by the compiler without
///    any corresponding AST.
#[derive(Debug, Clone, PartialEq, Eq, Hash, Default)]
pub enum HirOrigin<T>
where
    T: AstNode,
{
    /// The HIR node is created by direct lowering from the corresponding AST.
    Raw(AstPtr<T>),
    /// The HIR node is created by expanding attributes.
    /// The `SyntaxNode` points to the callsite of the attribute.
    Expanded(SyntaxNodePtr),
    /// The HIR node is the result of desugaring in the lower phase from AST to
    /// HIR. e.g., `a += b` is desugared into `a = a + b`.
    Desugared(DesugaredOrigin),

    /// The HIR node is created by the compiler and not directly from the AST.
    /// This is used for nodes that conceptually exist in user code (such as
    /// implicit imports) but don't have a concrete syntax location.
    Synthetic,

    /// The HIR node is created by the compiler and not directly from the AST.
    /// This is only used with `Invalid` nodes that don't have a corresponding
    /// AST node.
    /// e.g., the RHS of `a + ` is represented as `Invalid` node but there is no
    /// corresponding origin.
    #[default]
    None,
}

impl<T> HirOrigin<T>
where
    T: AstNode<Language = parser::FeLang>,
{
    pub(crate) fn raw(ast: &T) -> Self {
        Self::Raw(AstPtr::new(ast))
    }

    pub(crate) fn desugared(origin: impl Into<DesugaredOrigin>) -> Self {
        Self::Desugared(origin.into())
    }

    pub(crate) fn synthetic() -> Self {
        Self::Synthetic
    }
}

/// This enum represents the origin of the HIR node which is desugared into
/// other HIR node kinds.
#[derive(Debug, Clone, PartialEq, Eq, Hash, derive_more::From)]
pub enum DesugaredOrigin {
    /// The HIR node is the result of desugaring a AST use.
    /// In HIR lowering, nested use tree is flattened into a single use path.
    Use(UseDesugared),
    /// The HIR node is the result of desugaring a `msg` block.
    /// `msg` blocks are desugared into modules containing structs and trait impls.
    Msg(MsgDesugared),
    /// The HIR node is the result of desugaring a contract `init` block.
    /// Contract init blocks are desugared into private `init` functions.
    ContractInit(ContractInitDesugared),
<<<<<<< HEAD
=======
    /// The HIR node is the result of lowering/desugaring a high-level `contract`
    /// item into generated entrypoints and recv-arm handlers.
    ContractLowering(ContractLoweringDesugared),
>>>>>>> 4448a251
}

/// Tracks the origin of HIR nodes desugared from a `msg` block.
#[derive(Debug, Clone, PartialEq, Eq, Hash)]
pub struct MsgDesugared {
    /// The original `msg` AST node.
    pub msg: AstPtr<ast::Msg>,
    /// If this is a desugared variant, the index of the variant.
    pub variant_idx: Option<usize>,
    /// Which part of the msg/variant to point to.
    pub focus: MsgDesugaredFocus,
}

/// Specifies which part of a desugared msg block to point to.
#[derive(Debug, Clone, Copy, PartialEq, Eq, Hash, Default)]
pub enum MsgDesugaredFocus {
    /// Point to the entire msg block (or variant if variant_idx is set).
    #[default]
    Block,
    /// Point to the variant name.
    VariantName,
    /// Point to the selector attribute value (if any).
    Selector,
}

/// Tracks the origin of HIR nodes desugared from a contract `init` block.
#[derive(Debug, Clone, PartialEq, Eq, Hash)]
pub struct ContractInitDesugared {
    /// The original contract init AST node.
    pub init: AstPtr<ast::ContractInit>,
    /// Which part of the init block to point to.
    pub focus: ContractInitDesugaredFocus,
}

/// Specifies which part of a desugared contract init to point to.
#[derive(Debug, Clone, Copy, PartialEq, Eq, Hash, Default)]
pub enum ContractInitDesugaredFocus {
    /// Point to the entire init block.
    #[default]
    Block,
<<<<<<< HEAD
=======
}

/// Tracks the origin of HIR nodes synthesized from a high-level `contract` item.
#[derive(Debug, Clone, PartialEq, Eq, Hash)]
pub struct ContractLoweringDesugared {
    /// The original `contract` AST node.
    pub contract: AstPtr<ast::Contract>,
    /// If this is associated with a specific recv arm, the recv index.
    pub recv_idx: Option<usize>,
    /// If this is associated with a specific recv arm, the arm index.
    pub arm_idx: Option<usize>,
    /// Which part of the contract to point to.
    pub focus: ContractLoweringDesugaredFocus,
}

/// Specifies which part of a desugared contract to point to.
#[derive(Debug, Clone, Copy, PartialEq, Eq, Hash, Default)]
pub enum ContractLoweringDesugaredFocus {
    /// Point to the entire contract item.
    #[default]
    Contract,
    /// Point to the contract's `init` block (if present).
    InitBlock,
    /// Point to the contract's recv arm (if recv/arm indices are present).
    RecvArm,
>>>>>>> 4448a251
}

#[derive(Debug, Clone, PartialEq, Eq, Hash)]
pub struct UseDesugared {
    pub root: AstPtr<ast::Use>,
    pub path: Vec<AstPtr<ast::UsePathSegment>>,
    pub alias: Option<AstPtr<ast::UseAlias>>,
    focus: DesugaredUseFocus,
}

#[derive(Debug, Clone, Copy, PartialEq, Eq, Hash)]
enum DesugaredUseFocus {
    Root,
    Path,
    Alias,
}

impl UseDesugared {
    pub(super) fn new(ast: &ast::Use) -> Self {
        Self {
            root: AstPtr::new(ast),
            path: vec![],
            alias: None,
            focus: DesugaredUseFocus::Root,
        }
    }

    pub(super) fn add_alias(&mut self, alias: &ast::UseAlias) {
        self.alias = Some(AstPtr::new(alias))
    }

    pub(super) fn push_seg(&mut self, seg: &ast::UsePathSegment) {
        self.path.push(AstPtr::new(seg));
    }
}

use transition::define_lazy_span_node;

use self::transition::SpanTransitionChain;

define_lazy_span_node!(LazySpanAtom);
impl<'db> LazySpanAtom<'db> {
    pub(super) fn into_lit_span(self) -> LazyLitSpan<'db> {
        LazyLitSpan(self.0)
    }
}
define_lazy_span_node!(LazyLitSpan);<|MERGE_RESOLUTION|>--- conflicted
+++ resolved
@@ -238,12 +238,9 @@
     /// The HIR node is the result of desugaring a contract `init` block.
     /// Contract init blocks are desugared into private `init` functions.
     ContractInit(ContractInitDesugared),
-<<<<<<< HEAD
-=======
     /// The HIR node is the result of lowering/desugaring a high-level `contract`
     /// item into generated entrypoints and recv-arm handlers.
     ContractLowering(ContractLoweringDesugared),
->>>>>>> 4448a251
 }
 
 /// Tracks the origin of HIR nodes desugared from a `msg` block.
@@ -284,8 +281,6 @@
     /// Point to the entire init block.
     #[default]
     Block,
-<<<<<<< HEAD
-=======
 }
 
 /// Tracks the origin of HIR nodes synthesized from a high-level `contract` item.
@@ -311,7 +306,6 @@
     InitBlock,
     /// Point to the contract's recv arm (if recv/arm indices are present).
     RecvArm,
->>>>>>> 4448a251
 }
 
 #[derive(Debug, Clone, PartialEq, Eq, Hash)]
