--- conflicted
+++ resolved
@@ -1,21 +1,13 @@
-use parser::ast::{self, AstPtr, prelude::*};
-use salsa::Accumulator;
-
-use super::{FileLowerCtxt, body::BodyCtxt};
+use parser::ast::{self, prelude::*};
+
+use super::FileLowerCtxt;
 use crate::{
     hir_def::{
-        AttrListId, Body, BodyKind, BodySourceMap, EffectParamListId, Expr, ExprId,
-        FuncParamListId, GenericParamListId, IdentId, LitKind, NodeStore, Partial, Pat, PathId,
-        TraitRefId, TupleTypeId, TypeBound, TypeId, TypeKind, WhereClauseId,
-        attr::{Attr, NormalAttr},
-        item::*,
+        AttrListId, Body, EffectParamListId, FuncParamListId, GenericParamListId, IdentId, PathId,
+        TraitRefId, TupleTypeId, TypeBound, TypeId, WhereClauseId, item::*,
     },
-<<<<<<< HEAD
-    span::{ContractInitDesugared, HirOrigin, MsgDesugared, MsgDesugaredFocus},
-=======
     lower::msg::lower_msg_as_mod,
     span::HirOrigin,
->>>>>>> 4448a251
 };
 
 /// Selector-related errors accumulated during msg block lowering.
@@ -204,666 +196,6 @@
 ) -> EffectParamListId<'db> {
     use crate::hir_def::{EffectParam, EffectParamListId};
 
-<<<<<<< HEAD
-        let attributes = AttrListId::lower_ast_opt(ctxt, ast.attr_list());
-        let vis = ItemModifier::lower_ast(ast.modifier()).to_visibility();
-        let fields = FieldDefListId::lower_contract_fields_opt(ctxt, ast.fields());
-        // Contract-level uses clause
-        let effects = lower_uses_clause_opt(ctxt, ast.uses_clause());
-
-        if let Some(init_ast) = ast.init_block() {
-            lower_contract_init_as_func(ctxt, init_ast);
-        }
-
-        // Recv blocks (message handlers)
-        let recvs = {
-            let mut data = Vec::new();
-            for (recv_idx, r) in ast.recvs().enumerate() {
-                let msg_path = r.path().map(|p| PathId::lower_ast(ctxt, p));
-                let arms = r
-                    .arms()
-                    .map(|arms| ContractRecvArmListId::lower_ast(ctxt, recv_idx, arms))
-                    .unwrap_or_else(|| ContractRecvArmListId::new(ctxt.db(), vec![]));
-                data.push(ContractRecv { msg_path, arms });
-            }
-            ContractRecvListId::new(ctxt.db(), data)
-        };
-        let origin = HirOrigin::raw(&ast);
-
-        let contract = Self::new(
-            ctxt.db(),
-            id,
-            name,
-            attributes,
-            vis,
-            fields,
-            effects,
-            recvs,
-            ctxt.top_mod(),
-            origin,
-        );
-        ctxt.leave_item_scope(contract)
-=======
-    let mut data: Vec<EffectParam<'db>> = Vec::new();
-
-    if let Some(uses) = uses {
-        if let Some(list) = uses.param_list() {
-            for p in list {
-                let name = p.name().map(|n| IdentId::lower_token(ctxt, n.syntax()));
-                let is_mut = p.mut_token().is_some();
-                let key_path = p.path().map(|path| PathId::lower_ast(ctxt, path)).into();
-                data.push(EffectParam {
-                    name,
-                    key_path,
-                    is_mut,
-                });
-            }
-        } else if let Some(p) = uses.param() {
-            let name = p.name().map(|n| IdentId::lower_token(ctxt, n.syntax()));
-            let is_mut = p.mut_token().is_some();
-            let key_path = p.path().map(|path| PathId::lower_ast(ctxt, path)).into();
-            data.push(EffectParam {
-                name,
-                key_path,
-                is_mut,
-            });
-        }
->>>>>>> 4448a251
-    }
-
-    EffectParamListId::new(ctxt.db(), data)
-}
-
-fn lower_contract_init_as_func<'db>(
-    ctxt: &mut FileLowerCtxt<'db>,
-    init_ast: ast::ContractInit,
-) -> Func<'db> {
-    let db = ctxt.db();
-
-    let init_name = Partial::Present(IdentId::new(db, "init".to_string()));
-    let id = ctxt.joined_id(TrackedItemVariant::Func(init_name));
-    ctxt.enter_item_scope(id, false);
-
-    let params = init_ast
-        .params()
-        .map(|p| FuncParamListId::lower_ast(ctxt, p))
-        .into();
-    let body = init_ast
-        .body()
-        .map(|b| Body::lower_ast(ctxt, ast::Expr::cast(b.syntax().clone()).unwrap()));
-
-    let init_fn = Func::new(
-        db,
-        id,
-        init_name,
-        AttrListId::new(db, vec![]),
-        GenericParamListId::new(db, vec![]),
-        WhereClauseId::new(db, vec![]),
-        params,
-        lower_uses_clause_opt(ctxt, init_ast.uses_clause()),
-        None,
-        ItemModifier::None,
-        body,
-        ctxt.top_mod(),
-        HirOrigin::desugared(ContractInitDesugared {
-            init: AstPtr::new(&init_ast),
-            focus: Default::default(),
-        }),
-    );
-    ctxt.leave_item_scope(init_fn)
-}
-
-/// Desugars a `msg` block into a module containing structs and trait impls.
-///
-/// ```fe
-/// msg Erc20 {
-///   #[selector = 0x1234]
-///   Transfer { to: Address, amount: u256 } -> bool
-/// }
-/// ```
-///
-/// becomes:
-///
-/// ```fe
-/// #[msg]
-/// mod Erc20 {
-///   pub struct Transfer { pub to: Address, pub amount: u256 }
-///   impl MsgVariant for Transfer {
-///     const SELECTOR: u32 = 0x1234
-///     type Return = bool
-///   }
-/// }
-/// ```
-fn lower_msg_as_mod<'db>(ctxt: &mut FileLowerCtxt<'db>, ast: ast::Msg) -> Mod<'db> {
-    use rustc_hash::FxHashMap;
-
-    let db = ctxt.db();
-    let name = IdentId::lower_token_partial(ctxt, ast.name());
-
-    // Use Mod variant for the ID since we're creating a module
-    let id = ctxt.joined_id(TrackedItemVariant::Mod(name));
-    ctxt.enter_item_scope(id, true);
-
-    // Insert synthetic prelude use for the module
-    ctxt.insert_synthetic_prelude_use();
-    // Insert `use super::*` so msg modules can see parent types
-    ctxt.insert_synthetic_super_use();
-
-    // Create the #[msg] attribute to mark this as a desugared msg module
-    let msg_attr_path = PathId::from_ident(db, IdentId::new(db, "msg".to_string()));
-    let msg_attr = Attr::Normal(NormalAttr {
-        path: Partial::Present(msg_attr_path),
-        args: vec![],
-    });
-
-    // Combine with any existing attributes on the msg block
-    let mut attrs = vec![msg_attr];
-    if let Some(attr_list) = ast.attr_list() {
-        for attr in attr_list {
-            attrs.push(Attr::lower_ast(ctxt, attr));
-        }
-    }
-    let attributes = AttrListId::new(db, attrs);
-
-    let vis = ItemModifier::lower_ast(ast.modifier()).to_visibility();
-
-    // Create the desugared origin pointing to the original msg AST
-    let msg_desugared = MsgDesugared {
-        msg: parser::ast::AstPtr::new(&ast),
-        variant_idx: None,
-        focus: Default::default(),
-    };
-
-    // Track selectors for duplicate detection
-    let mut seen_selectors: FxHashMap<u32, SeenSelector> = FxHashMap::default();
-
-    // Lower each variant as a struct + impl MsgVariant
-    if let Some(variants) = ast.variants() {
-        for (idx, variant) in variants.into_iter().enumerate() {
-            lower_msg_variant(ctxt, &ast, idx, variant, &mut seen_selectors);
-        }
-    }
-
-    let origin = HirOrigin::desugared(msg_desugared);
-    let mod_ = Mod::new(db, id, name, attributes, vis, ctxt.top_mod(), origin);
-    ctxt.leave_item_scope(mod_)
-}
-
-/// Lowers a single msg variant to a struct and an impl MsgVariant block.
-fn lower_msg_variant<'db>(
-    ctxt: &mut FileLowerCtxt<'db>,
-    msg_ast: &ast::Msg,
-    variant_idx: usize,
-    variant: ast::MsgVariant,
-    seen_selectors: &mut rustc_hash::FxHashMap<u32, SeenSelector>,
-) {
-    // Create the struct for this variant
-    let struct_ = lower_msg_variant_struct(ctxt, msg_ast, variant_idx, &variant);
-
-    // Create the impl MsgVariant for this variant
-    lower_msg_variant_impl(
-        ctxt,
-        msg_ast,
-        variant_idx,
-        &variant,
-        struct_,
-        seen_selectors,
-    );
-}
-
-/// Creates a struct from a msg variant.
-fn lower_msg_variant_struct<'db>(
-    ctxt: &mut FileLowerCtxt<'db>,
-    msg_ast: &ast::Msg,
-    variant_idx: usize,
-    variant: &ast::MsgVariant,
-) -> Struct<'db> {
-    let db = ctxt.db();
-    let name = IdentId::lower_token_partial(ctxt, variant.name());
-    let id = ctxt.joined_id(TrackedItemVariant::Struct(name));
-    ctxt.enter_item_scope(id, false);
-
-    // Filter out the #[selector] attribute - it's consumed during desugaring
-    // and shouldn't be kept on the generated struct where it would be "unknown"
-    let attributes = filter_selector_attr(ctxt, variant.attr_list());
-
-    // Msg variant structs are public within the module
-    let vis = Visibility::Public;
-
-    // No generic params or where clause for msg variant structs
-    let generic_params = GenericParamListId::new(db, vec![]);
-    let where_clause = WhereClauseId::new(db, vec![]);
-
-    // Lower the fields, making them all public
-    let fields = lower_msg_variant_fields(ctxt, variant.params());
-
-    let msg_desugared = MsgDesugared {
-        msg: parser::ast::AstPtr::new(msg_ast),
-        variant_idx: Some(variant_idx),
-        focus: Default::default(),
-    };
-    let origin = HirOrigin::desugared(msg_desugared);
-
-    let struct_ = Struct::new(
-        db,
-        id,
-        name,
-        attributes,
-        vis,
-        generic_params,
-        where_clause,
-        fields,
-        ctxt.top_mod(),
-        origin,
-    );
-    ctxt.leave_item_scope(struct_)
-}
-
-/// Lowers msg variant params to field definitions, making all fields public.
-fn lower_msg_variant_fields<'db>(
-    ctxt: &mut FileLowerCtxt<'db>,
-    params: Option<ast::MsgVariantParams>,
-) -> FieldDefListId<'db> {
-    let db = ctxt.db();
-    match params {
-        Some(params) => {
-            let fields = params
-                .into_iter()
-                .map(|field| {
-                    let attributes = AttrListId::lower_ast_opt(ctxt, field.attr_list());
-                    let name = IdentId::lower_token_partial(ctxt, field.name());
-                    let type_ref = TypeId::lower_ast_partial(ctxt, field.ty());
-                    // All msg variant fields are public
-                    FieldDef::new(attributes, name, type_ref, Visibility::Public)
-                })
-                .collect::<Vec<_>>();
-            FieldDefListId::new(db, fields)
-        }
-        None => FieldDefListId::new(db, vec![]),
-    }
-}
-
-/// Creates an `impl MsgVariant for VariantStruct` block.
-fn lower_msg_variant_impl<'db>(
-    ctxt: &mut FileLowerCtxt<'db>,
-    msg_ast: &ast::Msg,
-    variant_idx: usize,
-    variant: &ast::MsgVariant,
-    struct_: Struct<'db>,
-    seen_selectors: &mut rustc_hash::FxHashMap<u32, SeenSelector>,
-) -> ImplTrait<'db> {
-    use common::ingot::IngotKind;
-
-    let db = ctxt.db();
-
-    // Build a fully qualified path to core::message::MsgVariant to ensure we
-    // always reference the core trait, even if the prelude is shadowed.
-    let ingot = ctxt.top_mod().ingot(db);
-    let root = if ingot.kind(db) == IngotKind::Core {
-        IdentId::make_ingot(db)
-    } else {
-        IdentId::make_core(db)
-    };
-    let message = IdentId::new(db, "message".to_string());
-    let msg_variant = IdentId::new(db, "MsgVariant".to_string());
-
-    let msg_variant_trait_path = PathId::from_ident(db, root)
-        .push_ident(db, message)
-        .push_ident(db, msg_variant);
-    let trait_ref = TraitRefId::new(db, Partial::Present(msg_variant_trait_path));
-
-    // Create a path to Self (the struct we just created)
-    let struct_name = struct_.name(db);
-    let self_type_path = match struct_name.to_opt() {
-        Some(name) => PathId::from_ident(db, name),
-        None => PathId::from_ident(db, IdentId::new(db, "_".to_string())),
-    };
-    let ty = TypeId::new(db, TypeKind::Path(Partial::Present(self_type_path)));
-
-    let id = ctxt.joined_id(TrackedItemVariant::ImplTrait(
-        Partial::Present(trait_ref),
-        Partial::Present(ty),
-    ));
-    ctxt.enter_item_scope(id, false);
-
-    let attributes = AttrListId::new(db, vec![]);
-    let generic_params = GenericParamListId::new(db, vec![]);
-    let where_clause = WhereClauseId::new(db, vec![]);
-
-    // Create associated type Return = <return_type>
-    let return_name = IdentId::new(db, "Return".to_string());
-    let return_ty = match variant.ret_ty() {
-        Some(ret_ty) => TypeId::lower_ast_partial(ctxt, Some(ret_ty)),
-        // Default to () if no return type specified
-        None => Partial::Present(TypeId::new(
-            db,
-            TypeKind::Tuple(TupleTypeId::new(db, vec![])),
-        )),
-    };
-    let types = vec![AssocTyDef {
-        name: Partial::Present(return_name),
-        type_ref: return_ty,
-    }];
-
-    // Create associated const SELECTOR: u32 = <value>
-    // Extract from #[selector = ...] attribute, or default to 0 if not specified
-    let variant_name = variant
-        .name()
-        .map(|t| t.text().to_string())
-        .unwrap_or_default();
-    let selector_const = create_selector_const(
-        ctxt,
-        msg_ast,
-        variant,
-        variant_idx,
-        &variant_name,
-        seen_selectors,
-    );
-    let consts = vec![selector_const];
-
-    let msg_desugared = MsgDesugared {
-        msg: parser::ast::AstPtr::new(msg_ast),
-        variant_idx: Some(variant_idx),
-        focus: Default::default(),
-    };
-    let origin = HirOrigin::desugared(msg_desugared);
-
-    let impl_trait = ImplTrait::new(
-        db,
-        id,
-        Partial::Present(trait_ref),
-        Partial::Present(ty),
-        attributes,
-        generic_params,
-        where_clause,
-        types,
-        consts,
-        ctxt.top_mod(),
-        origin,
-    );
-    ctxt.leave_item_scope(impl_trait)
-}
-
-/// Info about a seen selector for duplicate detection.
-struct SeenSelector {
-    range: parser::TextRange,
-    name: String,
-}
-
-/// Result of parsing a selector attribute from an AST.
-struct ParsedSelector<'db> {
-    /// The literal that was found in the selector attribute.
-    lit: LitKind<'db>,
-    /// The text range of the selector attribute for diagnostics.
-    range: parser::TextRange,
-    /// The validated selector value, if valid.
-    value: Option<u32>,
-    /// The error kind, if validation failed.
-    error: Option<SelectorErrorKind>,
-}
-
-impl<'db> ParsedSelector<'db> {
-    /// Validates a literal as a selector value, returning a ParsedSelector.
-    fn from_lit(ctxt: &FileLowerCtxt<'db>, lit: LitKind<'db>, range: parser::TextRange) -> Self {
-        use crate::hir_def::LitKind;
-        use num_bigint::BigUint;
-        use num_traits::ToPrimitive;
-
-        let u32_max = BigUint::from(u32::MAX);
-
-        let (value, error) = match &lit {
-            LitKind::Int(int_id) => {
-                let v = int_id.data(ctxt.db());
-                if v > &u32_max {
-                    (None, Some(SelectorErrorKind::Overflow))
-                } else {
-                    (Some(v.to_u32().unwrap_or(0)), None)
-                }
-            }
-            LitKind::String(_) | LitKind::Bool(_) => (None, Some(SelectorErrorKind::InvalidType)),
-        };
-
-        Self {
-            lit,
-            range,
-            value,
-            error,
-        }
-    }
-
-    /// Reports any errors to the accumulator and handles duplicate detection.
-    /// Returns the literal and focus for creating the const body.
-    fn finalize(
-        self,
-        db: &'db dyn crate::HirDb,
-        file: common::file::File,
-        variant_name: &str,
-        seen_selectors: &mut rustc_hash::FxHashMap<u32, SeenSelector>,
-    ) -> (LitKind<'db>, MsgDesugaredFocus) {
-        if let Some(error_kind) = self.error {
-            SelectorError {
-                kind: error_kind,
-                file,
-                primary_range: self.range,
-                secondary_range: None,
-                variant_name: variant_name.to_string(),
-            }
-            .accumulate(db);
-            return (self.lit, MsgDesugaredFocus::Selector);
-        }
-
-        let selector_value = self.value.unwrap();
-        if let Some(first) = seen_selectors.get(&selector_value) {
-            SelectorError {
-                kind: SelectorErrorKind::Duplicate {
-                    first_variant_name: first.name.clone(),
-                    selector: selector_value,
-                },
-                file,
-                primary_range: self.range,
-                secondary_range: Some(first.range),
-                variant_name: variant_name.to_string(),
-            }
-            .accumulate(db);
-        } else {
-            seen_selectors.insert(
-                selector_value,
-                SeenSelector {
-                    range: self.range,
-                    name: variant_name.to_string(),
-                },
-            );
-        }
-
-        (self.lit, MsgDesugaredFocus::Block)
-    }
-}
-
-/// Creates the SELECTOR associated const from the variant's #[selector = ...] attribute.
-/// Validates the selector value and tracks duplicates.
-fn create_selector_const<'db>(
-    ctxt: &mut FileLowerCtxt<'db>,
-    msg_ast: &ast::Msg,
-    variant: &ast::MsgVariant,
-    variant_idx: usize,
-    variant_name: &str,
-    seen_selectors: &mut rustc_hash::FxHashMap<u32, SeenSelector>,
-) -> AssocConstDef<'db> {
-    use crate::hir_def::{IntegerId, LitKind};
-    use num_bigint::BigUint;
-    use parser::ast::prelude::*;
-
-    let db = ctxt.db();
-    let file = ctxt.top_mod().file(db);
-    let selector_name = IdentId::new(db, "SELECTOR".to_string());
-    let selector_ty = TypeId::new(
-        db,
-        TypeKind::Path(Partial::Present(PathId::from_ident(
-            db,
-            IdentId::new(db, "u32".to_string()),
-        ))),
-    );
-
-    let parsed = variant
-        .attr_list()
-        .and_then(|attr_list| parse_selector_attr(ctxt, attr_list));
-
-    let (lit_kind, focus) = match parsed {
-        Some(selector) => selector.finalize(db, file, variant_name, seen_selectors),
-        None => {
-            let variant_range = variant
-                .name()
-                .map(|n| n.text_range())
-                .unwrap_or_else(|| variant.syntax().text_range());
-            SelectorError {
-                kind: SelectorErrorKind::Missing,
-                file,
-                primary_range: variant_range,
-                secondary_range: None,
-                variant_name: variant_name.to_string(),
-            }
-            .accumulate(db);
-            (
-                LitKind::Int(IntegerId::new(db, BigUint::from(0u32))),
-                MsgDesugaredFocus::Block,
-            )
-        }
-    };
-
-    let msg_desugared = MsgDesugared {
-        msg: parser::ast::AstPtr::new(msg_ast),
-        variant_idx: Some(variant_idx),
-        focus,
-    };
-    let body = create_lit_body_desugared(ctxt, lit_kind, msg_desugared);
-
-    AssocConstDef {
-        name: Partial::Present(selector_name),
-        ty: Partial::Present(selector_ty),
-        value: Partial::Present(body),
-    }
-}
-
-/// Parses a `#[selector = <value>]` attribute.
-/// Returns None if no selector attribute found.
-/// Returns an error if the attribute uses the wrong form (e.g. `#[selector(value)]`).
-fn parse_selector_attr<'db>(
-    ctxt: &mut FileLowerCtxt<'db>,
-    attr_list: ast::AttrList,
-) -> Option<ParsedSelector<'db>> {
-    use crate::hir_def::LitKind;
-    use parser::ast::prelude::*;
-
-    for attr in attr_list {
-        let ast::AttrKind::Normal(normal_attr) = attr.kind() else {
-            continue;
-        };
-        let is_selector = normal_attr
-            .path()
-            .map(|p| p.text() == "selector")
-            .unwrap_or(false);
-        if !is_selector {
-            continue;
-        }
-
-        let range = attr.syntax().text_range();
-
-        if let Some(ast::AttrArgValueKind::Lit(lit)) = normal_attr.value() {
-            let lit_kind = LitKind::lower_ast(ctxt, lit);
-            return Some(ParsedSelector::from_lit(ctxt, lit_kind, range));
-        }
-
-        // Reject `#[selector(value)]` form with helpful error
-        if normal_attr.args().is_some() {
-            use crate::hir_def::IntegerId;
-            use num_bigint::BigUint;
-            // Use a placeholder literal for the error case
-            let lit = LitKind::Int(IntegerId::new(ctxt.db(), BigUint::from(0u32)));
-            return Some(ParsedSelector {
-                lit,
-                range,
-                value: None,
-                error: Some(SelectorErrorKind::InvalidForm),
-            });
-        }
-    }
-
-    None
-}
-
-/// Filters out the #[selector] attribute from an attribute list.
-/// Returns an AttrListId containing all attributes except selector.
-fn filter_selector_attr<'db>(
-    ctxt: &mut FileLowerCtxt<'db>,
-    attr_list: Option<ast::AttrList>,
-) -> AttrListId<'db> {
-    use crate::hir_def::attr::Attr;
-
-    let db = ctxt.db();
-    let Some(attr_list) = attr_list else {
-        return AttrListId::new(db, vec![]);
-    };
-
-    let filtered: Vec<Attr<'db>> = attr_list
-        .into_iter()
-        .filter(|attr| {
-            if let ast::AttrKind::Normal(normal_attr) = attr.kind()
-                && let Some(path) = normal_attr.path()
-            {
-                return path.text() != "selector";
-            }
-            true
-        })
-        .map(|attr| Attr::lower_ast(ctxt, attr))
-        .collect();
-
-    AttrListId::new(db, filtered)
-}
-
-/// Creates a Body containing a single literal expression with a desugared origin.
-/// This allows type errors on synthetic bodies to point back to their source.
-fn create_lit_body_desugared<'db>(
-    ctxt: &mut FileLowerCtxt<'db>,
-    lit: LitKind<'db>,
-    origin: MsgDesugared,
-) -> Body<'db> {
-    let db = ctxt.db();
-    let id = ctxt.joined_id(TrackedItemVariant::NamelessBody);
-    ctxt.enter_body_scope(id);
-
-    let mut exprs: NodeStore<ExprId, Partial<Expr<'db>>> = NodeStore::new();
-    let mut source_map = BodySourceMap::default();
-
-    // Create the literal expression with desugared origin
-    let expr = Expr::Lit(lit);
-    let expr_id = exprs.push(Partial::Present(expr));
-    source_map
-        .expr_map
-        .insert(expr_id, HirOrigin::desugared(origin.clone()));
-
-    let body = Body::new(
-        db,
-        id,
-        expr_id,
-        BodyKind::Anonymous,
-        NodeStore::new(), // stmts
-        exprs,
-        NodeStore::new(), // pats
-        ctxt.top_mod(),
-        source_map,
-        HirOrigin::desugared(origin),
-    );
-
-    ctxt.leave_item_scope(body);
-    body
-}
-
-fn lower_uses_clause_opt<'db>(
-    ctxt: &mut FileLowerCtxt<'db>,
-    uses: Option<ast::UsesClause>,
-) -> EffectParamListId<'db> {
-    use crate::hir_def::{EffectParam, EffectParamListId};
-
     let mut data: Vec<EffectParam<'db>> = Vec::new();
 
     if let Some(uses) = uses {
@@ -1191,22 +523,6 @@
         ast.map(|ast| Self::lower_ast(ctxt, ast))
             .unwrap_or(Self::new(ctxt.db(), Vec::new()))
     }
-
-    fn lower_contract_fields_opt(
-        ctxt: &mut FileLowerCtxt<'db>,
-        ast: Option<ast::ContractFields>,
-    ) -> Self {
-        match ast {
-            Some(cf) => {
-                let fields = cf
-                    .into_iter()
-                    .map(|field| FieldDef::lower_ast(ctxt, field))
-                    .collect::<Vec<_>>();
-                Self::new(ctxt.db(), fields)
-            }
-            None => Self::new(ctxt.db(), Vec::new()),
-        }
-    }
 }
 
 impl<'db> FieldDef<'db> {
@@ -1255,50 +571,4 @@
             kind,
         }
     }
-}
-
-// MsgVariantListId and MsgVariantDef lowering removed - msg blocks are now
-// desugared into modules with structs and trait impls in lower_msg_as_mod()
-
-impl<'db> ContractRecvArmListId<'db> {
-    fn lower_ast(ctxt: &mut FileLowerCtxt<'db>, recv_idx: usize, ast: ast::RecvArmList) -> Self {
-        let arms = ast
-            .into_iter()
-            .enumerate()
-            .map(|(idx, arm)| ContractRecvArm::lower_ast(ctxt, recv_idx, idx, arm))
-            .collect::<Vec<_>>();
-        Self::new(ctxt.db(), arms)
-    }
-}
-
-impl<'db> ContractRecvArm<'db> {
-    fn lower_ast(
-        ctxt: &mut FileLowerCtxt<'db>,
-        recv_idx: usize,
-        arm_idx: usize,
-        ast: ast::RecvArm,
-    ) -> Self {
-        let variant = TrackedItemVariant::ContractRecvArm {
-            recv_idx: recv_idx as u32,
-            arm_idx: arm_idx as u32,
-        };
-        let id = ctxt.joined_id(variant);
-        let mut body_ctxt = BodyCtxt::new(ctxt, id);
-
-        let pat = Pat::lower_ast_opt(&mut body_ctxt, ast.pat());
-        let body_ast = ast
-            .body()
-            .map(|b| ast::Expr::cast(b.syntax().clone()).unwrap());
-        let body_expr = Expr::push_to_body_opt(&mut body_ctxt, body_ast.clone());
-        let body = body_ctxt.build(body_ast.as_ref(), body_expr, BodyKind::FuncBody);
-        let ret_ty = ast.ret_ty().map(|ty| TypeId::lower_ast(ctxt, ty));
-        let effects = lower_uses_clause_opt(ctxt, ast.uses_clause());
-
-        ContractRecvArm {
-            pat,
-            ret_ty,
-            effects,
-            body,
-        }
-    }
 }