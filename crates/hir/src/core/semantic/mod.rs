--- conflicted
+++ resolved
@@ -710,8 +710,6 @@
     }
 }
 
-<<<<<<< HEAD
-=======
 impl<'db> Contract<'db> {
     pub fn recv(self, db: &'db dyn HirDb, recv_idx: u32) -> Option<RecvView<'db>> {
         self.recvs(db)
@@ -741,7 +739,6 @@
     }
 }
 
->>>>>>> 4448a251
 /// Helper to check if a type's base matches a given ADT.
 fn matches_adt<'db>(db: &'db dyn HirAnalysisDb, ty: TyId<'db>, adt: AdtDef<'db>) -> bool {
     match ty.base_ty(db).data(db) {
@@ -750,8 +747,6 @@
     }
 }
 
-<<<<<<< HEAD
-=======
 /// Helper to check if a type's base matches a given contract.
 fn matches_contract<'db>(
     db: &'db dyn HirAnalysisDb,
@@ -764,7 +759,6 @@
     }
 }
 
->>>>>>> 4448a251
 impl<'db> Enum<'db> {
     pub fn len_variants(&self, db: &'db dyn HirDb) -> usize {
         self.variants_list(db).data(db).len()
@@ -903,30 +897,6 @@
             .iter()
             .copied()
             .filter(|impl_trait| matches_contract(db, impl_trait.ty(db), self))
-            .collect()
-    }
-
-    /// Returns all inherent `impl` blocks for this contract within the same ingot.
-    pub fn all_impls(self, db: &'db dyn HirAnalysisDb) -> Vec<Impl<'db>> {
-        let adt = self.as_adt(db);
-        self.top_mod(db)
-            .ingot(db)
-            .all_impls(db)
-            .iter()
-            .copied()
-            .filter(|impl_| matches_adt(db, impl_.ty(db), adt))
-            .collect()
-    }
-
-    /// Returns all `impl Trait for Contract` blocks for this contract within the same ingot.
-    pub fn all_impl_traits(self, db: &'db dyn HirAnalysisDb) -> Vec<ImplTrait<'db>> {
-        let adt = self.as_adt(db);
-        self.top_mod(db)
-            .ingot(db)
-            .all_impl_traits(db)
-            .iter()
-            .copied()
-            .filter(|impl_trait| matches_adt(db, impl_trait.ty(db), adt))
             .collect()
     }
 }
@@ -2525,11 +2495,6 @@
     /// Returns the field parent for this type if it's a struct or contract.
     /// This provides access to fields via `field_parent.fields(db)`.
     pub fn field_parent(self, db: &'db dyn HirAnalysisDb) -> Option<FieldParent<'db>> {
-<<<<<<< HEAD
-        match self.adt_ref(db)? {
-            AdtRef::Struct(s) => Some(FieldParent::Struct(s)),
-            AdtRef::Contract(c) => Some(FieldParent::Contract(c)),
-=======
         // Check for contract first
         if let Some(contract) = self.as_contract(db) {
             return Some(FieldParent::Contract(contract));
@@ -2537,7 +2502,6 @@
         // Check for struct
         match self.adt_ref(db)? {
             AdtRef::Struct(s) => Some(FieldParent::Struct(s)),
->>>>>>> 4448a251
             AdtRef::Enum(_) => None, // Enums don't have direct field access
         }
     }
