--- conflicted
+++ resolved
@@ -4,13 +4,8 @@
 pub mod analysis;
 pub mod core;
 pub mod diagnosable;
-<<<<<<< HEAD
+pub mod projection;
 pub use core::{hir_def, lower, print, semantic, span, visitor};
-=======
-pub mod projection;
-// Re-export core modules at crate root for compatibility
-pub use core::{hir_def, lower, semantic, span, visitor};
->>>>>>> a23b4848
 
 pub use common::{file::File, file::Workspace, ingot::Ingot};
 #[salsa::db]
