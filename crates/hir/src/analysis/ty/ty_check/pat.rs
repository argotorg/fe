use std::ops::Range;

use crate::core::hir_def::{Partial, Pat, PatId, VariantKind};
use either::Either;

use super::{RecordLike, TyChecker, env::LocalBinding, path::RecordInitChecker};
use crate::analysis::{
    name_resolution::PathRes,
    ty::adt_def::AdtRef,
    ty::{
        binder::Binder,
        diagnostics::BodyDiag,
        ty_def::{InvalidCause, Kind, TyId, TyVarSort},
        ty_lower::lower_hir_ty,
    },
};

impl<'db> TyChecker<'db> {
    pub(super) fn check_pat(&mut self, pat: PatId, expected: TyId<'db>) -> TyId<'db> {
        let Partial::Present(pat_data) = pat.data(self.db, self.body()) else {
            let actual = TyId::invalid(self.db, InvalidCause::ParseError);
            return self.unify_ty(pat, actual, expected);
        };

        let ty = match pat_data {
            Pat::WildCard => {
                let ty_var = self.table.new_var(TyVarSort::General, &Kind::Star);
                self.unify_ty(pat, ty_var, expected)
            }

            Pat::Rest => expected, // rest pattern type checking?
            Pat::Lit(..) => self.check_lit_pat(pat, pat_data),
            Pat::Tuple(..) => self.check_tuple_pat(pat, pat_data, expected),
            Pat::Path(..) => self.check_path_pat(pat, pat_data, expected),
            Pat::PathTuple(..) => self.check_path_tuple_pat(pat, pat_data),
            Pat::Record(..) => self.check_record_pat(pat, pat_data, expected),

            Pat::Or(lhs, rhs) => {
                self.check_pat(*lhs, expected);
                self.check_pat(*rhs, expected)
            }
        };

        self.unify_ty(pat, ty, expected)
    }

    fn check_lit_pat(&mut self, _pat: PatId, pat_data: &Pat<'db>) -> TyId<'db> {
        let Pat::Lit(lit) = pat_data else {
            unreachable!()
        };

        match lit {
            Partial::Present(lit) => self.lit_ty(lit),
            Partial::Absent => TyId::invalid(self.db, InvalidCause::ParseError),
        }
    }

    fn check_tuple_pat(
        &mut self,
        pat: PatId,
        pat_data: &Pat<'db>,
        expected: TyId<'db>,
    ) -> TyId<'db> {
        let Pat::Tuple(pat_tup) = pat_data else {
            unreachable!()
        };

        let expected_len = match expected.decompose_ty_app(self.db) {
            (base, args) if base.is_tuple(self.db) => Some(args.len()),
            _ => None,
        };
        let (actual, rest_range) = self.unpack_rest_pat(pat_tup, expected_len);
        let actual = TyId::tuple_with_elems(self.db, &actual);

        let unified = self.unify_ty(pat, actual, expected);
        if unified.has_invalid(self.db) {
            // Even when unification fails, we need to check patterns to ensure
            // variable binding works correctly
            pat_tup.iter().for_each(|&pat| {
                self.check_pat(pat, TyId::invalid(self.db, InvalidCause::Other));
            });
            return unified;
        }

        let mut pat_idx = 0;
        for (i, &pat_ty) in unified.decompose_ty_app(self.db).1.iter().enumerate() {
            if pat_idx >= pat_tup.len() {
                break;
            };

            if pat_tup[pat_idx].is_rest(self.db, self.body()) {
                pat_idx += 1;
                continue;
            }

            if rest_range.contains(&i) {
                continue;
            }

            self.check_pat(pat_tup[pat_idx], pat_ty);
            pat_idx += 1;
        }

        unified
    }

    fn check_path_pat(
        &mut self,
        pat: PatId,
        pat_data: &Pat<'db>,
        _expected: TyId<'db>,
    ) -> TyId<'db> {
        let Pat::Path(path, is_mut) = pat_data else {
            unreachable!()
        };

        let Partial::Present(path) = path else {
            return TyId::invalid(self.db, InvalidCause::ParseError);
        };

        let span = pat.span(self.body()).into_path_pat();
        let res = self.resolve_path(*path, true, span.clone().path());

        // Bare identifiers that don't resolve to a type/variant are local bindings,
        // unless the expected type is a msg type, in which case we try to resolve
        // the identifier as a msg variant first.
        if let Some(name) = path.as_ident(self.db)
            && !matches!(
                res,
                Ok(PathRes::Ty(..) | PathRes::TyAlias(..) | PathRes::EnumVariant(..))
            )
        {
            let binding = LocalBinding::local(pat, *is_mut);
            if let Some(LocalBinding::Local {
                pat: conflict_with, ..
            }) = self.env.register_pending_binding(name, binding)
            {
                let diag = BodyDiag::DuplicatedBinding {
                    primary: span.into(),
                    conflicat_with: conflict_with.span(self.body()).into(),
                    name,
                };
                self.push_diag(diag);
            }
            return self.fresh_ty();
        }

        match res {
            Ok(
                PathRes::Ty(ty)
                | PathRes::TyAlias(_, ty)
                | PathRes::Func(ty)
<<<<<<< HEAD
                | PathRes::Const(_, ty)
                | PathRes::TraitConst(ty, ..),
=======
                | PathRes::Const(_, ty),
>>>>>>> 4448a251
            ) => {
                let record_like = RecordLike::from_ty(ty);
                if record_like.is_record(self.db) {
                    self.emit_unit_variant_expected(pat, record_like)
                } else {
                    ty
                }
            }

<<<<<<< HEAD
=======
            Ok(PathRes::TraitConst(_recv_ty, inst, name)) => {
                let trait_ = inst.def(self.db);
                if let Some(const_view) = trait_.const_(self.db, name)
                    && let Some(ty_binder) = const_view.ty_binder(self.db)
                {
                    let instantiated = ty_binder.instantiate(self.db, inst.args(self.db));
                    self.table.instantiate_to_term(instantiated)
                } else {
                    TyId::invalid(self.db, InvalidCause::Other)
                }
            }

>>>>>>> 4448a251
            Ok(PathRes::Trait(trait_)) => {
                let diag = BodyDiag::NotValue {
                    primary: span.into(),
                    given: Either::Left(trait_.def(self.db).into()),
                };
                self.push_diag(diag);
                TyId::invalid(self.db, InvalidCause::Other)
            }

            Ok(PathRes::EnumVariant(variant)) => {
                if matches!(variant.kind(self.db), VariantKind::Unit) {
                    self.table.instantiate_to_term(variant.ty)
                } else {
                    self.emit_unit_variant_expected(pat, RecordLike::from_variant(variant))
                }
            }

            Ok(PathRes::Mod(scope_id)) => {
                let diag = BodyDiag::NotValue {
                    primary: span.into(),
                    given: Either::Left(scope_id.item()),
                };
                self.push_diag(diag);
                TyId::invalid(self.db, InvalidCause::Other)
            }

            Ok(PathRes::Method(..) | PathRes::FuncParam(..)) => {
                TyId::invalid(self.db, InvalidCause::Other)
            }

            Err(_) => TyId::invalid(self.db, InvalidCause::Other),
        }
    }

    fn emit_unit_variant_expected(
        &mut self,
        pat: PatId,
        record_like: RecordLike<'db>,
    ) -> TyId<'db> {
        let diag =
            BodyDiag::unit_variant_expected(self.db, pat.span(self.body()).into(), record_like);
        self.push_diag(diag);
        TyId::invalid(self.db, InvalidCause::Other)
    }

    fn check_path_tuple_pat(&mut self, pat: PatId, pat_data: &Pat<'db>) -> TyId<'db> {
        let Pat::PathTuple(Partial::Present(path), elems) = pat_data else {
            return TyId::invalid(self.db, InvalidCause::ParseError);
        };

        let span = pat.span(self.body()).into_path_tuple_pat();

        let (variant, expected_elems) = match self.resolve_path(*path, true, span.clone().path()) {
            Ok(res) => match res {
                PathRes::Ty(ty)
                | PathRes::TyAlias(_, ty)
                | PathRes::Func(ty)
                | PathRes::Const(_, ty)
                | PathRes::TraitConst(ty, ..) => {
                    let diag = BodyDiag::tuple_variant_expected(
                        self.db,
                        pat.span(self.body()).into(),
                        Some(RecordLike::Type(ty)),
                    );
                    self.push_diag(diag);
                    return TyId::invalid(self.db, InvalidCause::Other);
                }

                PathRes::Trait(trait_) => {
                    let diag = BodyDiag::NotValue {
                        primary: span.into(),
                        given: Either::Left(trait_.def(self.db).into()),
                    };
                    self.push_diag(diag);
                    return TyId::invalid(self.db, InvalidCause::Other);
                }
                PathRes::EnumVariant(variant) => match variant.kind(self.db) {
                    VariantKind::Tuple(elems) => (variant, elems),
                    _ => {
                        let diag = BodyDiag::tuple_variant_expected(
                            self.db,
                            pat.span(self.body()).into(),
                            Some(RecordLike::from_variant(variant)),
                        );
                        self.push_diag(diag);
                        return TyId::invalid(self.db, InvalidCause::Other);
                    }
                },
                PathRes::Mod(scope) => {
                    let diag = BodyDiag::NotValue {
                        primary: span.into(),
                        given: Either::Left(scope.item()),
                    };
                    self.push_diag(diag);
                    return TyId::invalid(self.db, InvalidCause::Other);
                }

                PathRes::Method(..) | PathRes::FuncParam(..) => {
                    let diag = BodyDiag::tuple_variant_expected(self.db, span.into(), None);
                    self.push_diag(diag);
                    return TyId::invalid(self.db, InvalidCause::Other);
                }
            },
            Err(_) => {
                // Even when constructor resolution fails (including ambiguity),
                // still walk element patterns so that variable bindings inside
                // the tuple pattern are registered. This mirrors the recovery
                // strategy used for tuple patterns in `check_tuple_pat`.
                for &elem_pat in elems {
                    self.check_pat(elem_pat, TyId::invalid(self.db, InvalidCause::Other));
                }
                return TyId::invalid(self.db, InvalidCause::Other);
            }
        };

        let expected_len = expected_elems.len(self.db);

        let (actual_elems, rest_range) = self.unpack_rest_pat(elems, Some(expected_len));
        if actual_elems.len() != expected_len {
            let diag = BodyDiag::MismatchedFieldCount {
                primary: pat.span(self.body()).into(),
                expected: expected_len,
                given: actual_elems.len(),
            };

            self.push_diag(diag);
            return variant.ty;
        };

        let mut arg_idx = 0;
        for (i, &hir_ty) in expected_elems.data(self.db).iter().enumerate() {
            if arg_idx >= elems.len() {
                break;
            }

            let current_pat_id = elems[arg_idx];
            let elem_ty = match hir_ty.to_opt() {
                Some(ty) => {
                    let ty = lower_hir_ty(
                        self.db,
                        ty,
                        variant.enum_(self.db).scope(),
                        self.env.assumptions(),
                    );
                    let instantiated =
                        Binder::bind(ty).instantiate(self.db, variant.ty.generic_args(self.db));
                    // Normalize the type to resolve associated types
                    self.normalize_ty(instantiated)
                }
                _ => TyId::invalid(self.db, InvalidCause::ParseError),
            };

            // Call check_pat for the current source pattern element (current_pat_id).
            // If current_pat_id is Pat::Rest, its type will be unified with elem_ty (the type of the variant field it starts covering).
            // If the current variant field 'i' is covered by rest_range (meaning '..' covers it),
            // but current_pat_id is *not* Pat::Rest, it means this current_pat_id is for a field *after* the '..'.
            // In that case, we only proceed to check_pat if 'i' is NOT in rest_range.
            if current_pat_id.is_rest(self.db, self.body()) {
                // For rest patterns, use the variant's type
                self.check_pat(current_pat_id, variant.ty);
                // The '..' pattern from the source is consumed.
                // Subsequent iterations of the outer loop will skip variant fields covered by `rest_range`.
                arg_idx += 1;
            } else if !rest_range.contains(&i) {
                // This is an explicit pattern from the source (not '..'),
                // and it corresponds to a variant field not covered by any '..'.
                self.check_pat(current_pat_id, elem_ty);
                arg_idx += 1;
            }
            // If rest_range.contains(&i) and current_pat_id is not Pat::Rest,
            // it means this variant field `i` is covered by a `..` that has already been processed (or will be).
            // We do nothing for this `elem_ty` and `current_pat_id` pair, and `arg_idx` is not incremented,
            // allowing `current_pat_id` to be matched against a subsequent variant field.
        }

        variant.ty
    }

    fn check_record_pat(
        &mut self,
        pat: PatId,
        pat_data: &Pat<'db>,
        expected: TyId<'db>,
    ) -> TyId<'db> {
        let Pat::Record(Partial::Present(path), _) = pat_data else {
            return TyId::invalid(self.db, InvalidCause::ParseError);
        };

        let span = pat.span(self.body()).into_record_pat();

        match self.resolve_path(*path, true, span.clone().path()) {
            Ok(reso) => match reso {
                PathRes::Ty(ty) | PathRes::TyAlias(_, ty)
                    if RecordLike::from_ty(ty).is_record(self.db) =>
                {
                    self.check_record_pat_fields(RecordLike::from_ty(ty), pat);
                    ty
                }

                PathRes::Ty(ty)
                | PathRes::TyAlias(_, ty)
                | PathRes::Func(ty)
                | PathRes::Const(_, ty)
                | PathRes::TraitConst(ty, ..) => {
                    let diag = BodyDiag::record_expected(
                        self.db,
                        pat.span(self.body()).into(),
                        Some(RecordLike::Type(ty)),
                    );
                    self.push_diag(diag);
                    TyId::invalid(self.db, InvalidCause::Other)
                }

                PathRes::Trait(trait_) => {
                    let diag = BodyDiag::NotValue {
                        primary: span.into(),
                        given: Either::Left(trait_.def(self.db).into()),
                    };
                    self.push_diag(diag);
                    TyId::invalid(self.db, InvalidCause::Other)
                }

                PathRes::EnumVariant(variant) => {
                    let ty = variant.ty;
                    let record_like = RecordLike::from_variant(variant);
                    if record_like.is_record(self.db) {
                        self.check_record_pat_fields(record_like, pat);
                    }
                    ty
                }
                PathRes::Mod(scope) => {
                    let diag = BodyDiag::NotValue {
                        primary: span.into(),
                        given: Either::Left(scope.item()),
                    };
                    self.push_diag(diag);
                    TyId::invalid(self.db, InvalidCause::Other)
                }

                PathRes::Method(..) | PathRes::FuncParam(..) => {
                    let diag =
                        BodyDiag::record_expected(self.db, pat.span(self.body()).into(), None);
                    self.push_diag(diag);
                    TyId::invalid(self.db, InvalidCause::Other)
                }
            },
            Err(_) => {
                // Check if expected type is a struct from a desugared msg module
                // that matches the pattern path
                if let Some(adt_def) = expected.adt_def(self.db)
                    && let AdtRef::Struct(struct_) = adt_def.adt_ref(self.db)
                {
                    // Check if the path matches the struct name
                    if let Some(struct_name) = struct_.name(self.db).to_opt()
                        && path.as_ident(self.db) == Some(struct_name)
                    {
                        // The pattern matches the expected struct type
                        let record_like = RecordLike::from_ty(expected);
                        if record_like.is_record(self.db) {
                            self.check_record_pat_fields(record_like, pat);
                        }
                        return expected;
                    }
                }

                TyId::invalid(self.db, InvalidCause::Other)
            }
        }
    }

    fn check_record_pat_fields(&mut self, record_like: RecordLike<'db>, pat: PatId) {
        let Partial::Present(Pat::Record(_, fields)) = pat.data(self.db, self.body()) else {
            unreachable!()
        };

        let hir_db = self.db;
        let mut contains_rest = false;

        let pat_span = pat.span(self.body()).into_record_pat();
        let mut rec_checker = RecordInitChecker::new(self, &record_like);

        for (i, field_pat) in fields.iter().enumerate() {
            if field_pat.pat.is_rest(hir_db, rec_checker.tc.body()) {
                if contains_rest {
                    let diag = BodyDiag::DuplicatedRestPat(
                        field_pat.pat.span(rec_checker.tc.body()).into(),
                    );
                    rec_checker.tc.push_diag(diag);
                    continue;
                }

                contains_rest = true;
                continue;
            }

            let label = field_pat.label(hir_db, rec_checker.tc.body());
            let expected =
                match rec_checker.feed_label(label, pat_span.clone().fields().field(i).into()) {
                    Ok(ty) => ty,
                    Err(diag) => {
                        rec_checker.tc.push_diag(diag);
                        TyId::invalid(rec_checker.tc.db, InvalidCause::Other)
                    }
                };

            rec_checker.tc.check_pat(field_pat.pat, expected);
        }

        if let Err(diag) = rec_checker.finalize(pat_span.fields().into(), contains_rest) {
            self.push_diag(diag);
        }
    }

    fn unpack_rest_pat(
        &mut self,
        pat_tup: &[PatId],
        expected_len: Option<usize>,
    ) -> (Vec<TyId<'db>>, std::ops::Range<usize>) {
        let mut rest_start = None;
        for (i, &pat) in pat_tup.iter().enumerate() {
            if pat.is_rest(self.db, self.body()) && rest_start.replace(i).is_some() {
                let span = pat.span(self.body());
                self.push_diag(BodyDiag::DuplicatedRestPat(span.into()));
                return (
                    self.fresh_tys_n(expected_len.unwrap_or(0)),
                    Range::default(),
                );
            }
        }

        match rest_start {
            Some(rest_start) => {
                let expected_len = expected_len.unwrap_or(0);
                let minimum_len = pat_tup.len() - 1;

                if minimum_len <= expected_len {
                    let diff = expected_len - minimum_len;
                    let range = rest_start..rest_start + diff;
                    (self.fresh_tys_n(expected_len), range)
                } else {
                    (self.fresh_tys_n(minimum_len), Range::default())
                }
            }

            None => (self.fresh_tys_n(pat_tup.len()), Range::default()),
        }
    }
}<|MERGE_RESOLUTION|>--- conflicted
+++ resolved
@@ -150,12 +150,7 @@
                 PathRes::Ty(ty)
                 | PathRes::TyAlias(_, ty)
                 | PathRes::Func(ty)
-<<<<<<< HEAD
-                | PathRes::Const(_, ty)
-                | PathRes::TraitConst(ty, ..),
-=======
                 | PathRes::Const(_, ty),
->>>>>>> 4448a251
             ) => {
                 let record_like = RecordLike::from_ty(ty);
                 if record_like.is_record(self.db) {
@@ -165,8 +160,6 @@
                 }
             }
 
-<<<<<<< HEAD
-=======
             Ok(PathRes::TraitConst(_recv_ty, inst, name)) => {
                 let trait_ = inst.def(self.db);
                 if let Some(const_view) = trait_.const_(self.db, name)
@@ -179,7 +172,6 @@
                 }
             }
 
->>>>>>> 4448a251
             Ok(PathRes::Trait(trait_)) => {
                 let diag = BodyDiag::NotValue {
                     primary: span.into(),
