--- conflicted
+++ resolved
@@ -211,8 +211,6 @@
                 _ => TyId::invalid(self.db, InvalidCause::Other),
             };
 
-<<<<<<< HEAD
-=======
             let binding_ident = effect
                 .name(self.db)
                 .or_else(|| key_path.ident(self.db).to_opt());
@@ -229,7 +227,6 @@
                     .register_var(ident, binding);
             }
 
->>>>>>> 4448a251
             let origin = EffectOrigin::Param {
                 site: EffectParamSite::Func(func),
                 index: idx,
@@ -249,14 +246,6 @@
         }
     }
 
-<<<<<<< HEAD
-            if let Some(ident) = effect.name(self.db) {
-                let binding = LocalBinding::EffectParam {
-                    site: EffectParamSite::Func(func),
-                    idx,
-                    key_path,
-                    is_mut: effect.is_mut(self.db),
-=======
     fn seed_contract_effects(&mut self, base_assumptions: PredicateListId<'db>) {
         let effect_scope = self.effect_owner_scope();
         let mut global_idx = 0usize;
@@ -264,7 +253,6 @@
             for (idx, effect) in list.data(self.db).iter().enumerate() {
                 let Some(key_path) = effect.key_path.to_opt() else {
                     continue;
->>>>>>> 4448a251
                 };
 
                 let field_ty = self.contract_field_effect_ty(site, key_path);
@@ -357,107 +345,6 @@
         }
     }
 
-<<<<<<< HEAD
-    fn seed_contract_effects(&mut self, base_assumptions: PredicateListId<'db>) {
-        let effect_scope = self.effect_owner_scope();
-        let mut global_idx = 0usize;
-        for (site, list) in self.effect_sites() {
-            for (idx, effect) in list.data(self.db).iter().enumerate() {
-                let Some(key_path) = effect.key_path.to_opt() else {
-                    continue;
-                };
-
-                let field_ty = self.contract_field_effect_ty(site, key_path);
-                let binding_ident = effect.name.or_else(|| {
-                    field_ty
-                        .is_some()
-                        .then(|| key_path.ident(self.db).to_opt())
-                        .flatten()
-                });
-
-                let ident = effect.name.unwrap_or_else(|| {
-                    key_path
-                        .ident(self.db)
-                        .to_opt()
-                        .unwrap_or(IdentId::new(self.db, "_effect".to_string()))
-                });
-
-                let e_ty = TyId::new(
-                    self.db,
-                    TyData::TyParam(TyParam::effect_param(ident, global_idx, effect_scope)),
-                );
-
-                let trait_ref = TraitRefId::new(self.db, Partial::Present(key_path));
-                let provided_ty = if let Some(field_ty) = field_ty {
-                    field_ty
-                } else {
-                    match lower_trait_ref(
-                        self.db,
-                        e_ty,
-                        trait_ref,
-                        effect_scope,
-                        base_assumptions,
-                        None,
-                    ) {
-                        Ok(inst) => {
-                            self.effect_bounds.push(inst);
-                            e_ty
-                        }
-                        Err(TraitRefLowerError::InvalidDomain(
-                            PathRes::Ty(ty) | PathRes::TyAlias(_, ty),
-                        )) if ty.is_star_kind(self.db) => ty,
-                        _ => TyId::invalid(self.db, InvalidCause::Other),
-                    }
-                };
-
-                let origin = EffectOrigin::Param {
-                    site,
-                    index: global_idx,
-                    name: binding_ident,
-                };
-                let provided = ProvidedEffect {
-                    origin,
-                    ty: provided_ty,
-                    is_mut: effect.is_mut,
-                };
-                if let Some(field_ty) = field_ty {
-                    // Insert effect keyed by the field's type (e.g., TokenStore)
-                    self.effect_env.insert(EffectKey::Type(field_ty), provided);
-                } else if let Some(key) =
-                    self.effect_key_for_path_in_scope(key_path, effect_scope, base_assumptions)
-                {
-                    self.effect_env.insert(key, provided);
-                }
-
-                if let Some(ident) = binding_ident {
-                    let binding = if let Some(field_ty) = field_ty {
-                        LocalBinding::Param {
-                            site: ParamSite::EffectField(site),
-                            idx,
-                            ty: field_ty,
-                            is_mut: effect.is_mut,
-                        }
-                    } else {
-                        LocalBinding::EffectParam {
-                            site,
-                            idx,
-                            key_path,
-                            is_mut: effect.is_mut,
-                        }
-                    };
-                    self.var_env
-                        .last_mut()
-                        .expect("scope exists")
-                        .register_var(ident, binding);
-                }
-
-                global_idx += 1;
-            }
-        }
-    }
-
-=======
->>>>>>> 4448a251
     fn effect_sites(&self) -> Vec<(EffectParamSite<'db>, EffectParamListId<'db>)> {
         match self.owner {
             BodyOwner::Func(func) => {
@@ -476,18 +363,12 @@
                 contract,
                 recv_idx,
                 arm_idx,
-<<<<<<< HEAD
-                arm,
-                ..
-            } => {
-=======
                 ..
             } => {
                 let Some(arm) = contract.recv_arm(self.db, recv_idx as usize, arm_idx as usize)
                 else {
                     return Vec::new();
                 };
->>>>>>> 4448a251
                 vec![
                     (
                         EffectParamSite::Contract(contract),
@@ -522,7 +403,6 @@
                 .unwrap_or(self.owner_scope),
             _ => self.owner_scope,
         }
-<<<<<<< HEAD
     }
 
     fn contract_from_site(&self, site: EffectParamSite<'db>) -> Option<Contract<'db>> {
@@ -555,46 +435,12 @@
 
     pub(super) fn typed_expr(&self, expr: ExprId) -> Option<ExprProp<'db>> {
         self.expr_ty.get(&expr).cloned()
-=======
-    }
-
-    fn contract_from_site(&self, site: EffectParamSite<'db>) -> Option<Contract<'db>> {
-        match site {
-            EffectParamSite::Contract(contract) => Some(contract),
-            EffectParamSite::ContractRecvArm { contract, .. } => Some(contract),
-            EffectParamSite::Func(func) => self.parent_contract_for_func(func),
-        }
-    }
-
-    fn contract_field_effect_ty(
-        &self,
-        site: EffectParamSite<'db>,
-        key_path: PathId<'db>,
-    ) -> Option<TyId<'db>> {
-        let contract = self.contract_from_site(site)?;
-        let ident = key_path.ident(self.db).to_opt()?;
-        let parent = FieldParent::Contract(contract);
-        let field_ty = parent
-            .fields(self.db)
-            .find(|f| f.name(self.db) == Some(ident))?
-            .ty(self.db);
-
-        Some(if field_ty.is_star_kind(self.db) {
-            field_ty
-        } else {
-            TyId::invalid(self.db, InvalidCause::Other)
-        })
-    }
-
-    pub(super) fn typed_expr(&self, expr: ExprId) -> Option<ExprProp<'db>> {
-        self.expr_ty.get(&expr).cloned()
     }
 
     pub(super) fn expr_place(&self, expr: ExprId) -> Option<Place<'db>> {
         Place::from_expr_in_body(self.db, self.body, expr, |expr| {
             self.typed_expr(expr).and_then(|p| p.binding)
         })
->>>>>>> 4448a251
     }
 
     pub(super) fn register_callable(&mut self, expr: ExprId, callable: Callable<'db>) {
@@ -643,14 +489,10 @@
                     rt
                 }
             }
-<<<<<<< HEAD
-            BodyOwner::ContractRecvArm { arm, .. } => {
-=======
             BodyOwner::ContractRecvArm { .. } => {
                 let Some(arm) = self.owner.recv_arm(self.db) else {
                     return TyId::invalid(self.db, InvalidCause::Other);
                 };
->>>>>>> 4448a251
                 let Some(ret_ty) = arm.ret_ty else {
                     return TyId::unit(self.db);
                 };
@@ -675,28 +517,11 @@
 
             LocalBinding::Param { ty, .. } => *ty,
 
-<<<<<<< HEAD
-            LocalBinding::EffectParam { key_path, .. } => {
-                if let Some(key) = self.effect_key_for_path_in_scope(
-                    *key_path,
-                    self.owner_scope,
-                    self.assumptions(),
-                ) {
-                    self.effect_env
-                        .lookup(key)
-                        .map(|binding| binding.ty)
-                        .unwrap_or_else(|| TyId::invalid(self.db, InvalidCause::Other))
-                } else {
-                    TyId::invalid(self.db, InvalidCause::Other)
-                }
-            }
-=======
             LocalBinding::EffectParam { .. } => self
                 .effect_env
                 .lookup_by_binding(*binding)
                 .map(|binding| binding.ty)
                 .unwrap_or_else(|| TyId::invalid(self.db, InvalidCause::Other)),
->>>>>>> 4448a251
         }
     }
 
@@ -1327,87 +1152,6 @@
     }
 }
 
-#[derive(Debug, Clone, Copy, PartialEq, Eq, Hash, Update)]
-pub enum EffectParamSite<'db> {
-    Func(Func<'db>),
-    Contract(Contract<'db>),
-    ContractRecvArm {
-        contract: Contract<'db>,
-        recv_idx: u32,
-        arm_idx: u32,
-    },
-}
-
-#[derive(Debug, Clone, Copy, PartialEq, Eq, Hash, Update)]
-pub enum ParamSite<'db> {
-    Func(Func<'db>),
-    /// Effect param that resolves to a contract field.
-    EffectField(EffectParamSite<'db>),
-}
-
-fn param_span(site: ParamSite<'_>, idx: usize) -> DynLazySpan<'_> {
-    match site {
-        ParamSite::Func(func) => func.span().params().param(idx).name().into(),
-        ParamSite::EffectField(effect_site) => effect_param_span(effect_site, idx),
-    }
-}
-
-fn param_name<'db>(
-    db: &'db dyn HirAnalysisDb,
-    site: ParamSite<'db>,
-    idx: usize,
-) -> Option<IdentId<'db>> {
-    match site {
-        ParamSite::Func(func) => func.params(db).nth(idx).and_then(|p| p.name(db)),
-        ParamSite::EffectField(effect_site) => effect_param_name(db, effect_site, idx),
-    }
-}
-
-fn effect_param_name<'db>(
-    db: &'db dyn HirAnalysisDb,
-    site: EffectParamSite<'db>,
-    idx: usize,
-) -> Option<IdentId<'db>> {
-    match site {
-        EffectParamSite::Func(func) => func.effect_params(db).nth(idx).and_then(|p| p.name(db)),
-        EffectParamSite::Contract(contract) => {
-            contract.effects(db).data(db).get(idx).and_then(|p| p.name)
-        }
-        EffectParamSite::ContractRecvArm {
-            contract,
-            recv_idx,
-            arm_idx,
-        } => contract
-            .recv_arm(db, recv_idx as usize, arm_idx as usize)?
-            .effects
-            .data(db)
-            .get(idx)
-            .and_then(|p| p.name),
-    }
-}
-
-fn effect_param_span(site: EffectParamSite<'_>, idx: usize) -> DynLazySpan<'_> {
-    match site {
-        EffectParamSite::Func(func) => func.span().effects().param_idx(idx).name().into(),
-        EffectParamSite::Contract(contract) => {
-            contract.span().effects().param_idx(idx).name().into()
-        }
-        EffectParamSite::ContractRecvArm {
-            contract,
-            recv_idx,
-            arm_idx,
-        } => contract
-            .span()
-            .recv(recv_idx as usize)
-            .arms()
-            .arm(arm_idx as usize)
-            .effects()
-            .param_idx(idx)
-            .name()
-            .into(),
-    }
-}
-
 #[derive(Debug, Clone, Copy, PartialEq, Eq, Hash)]
 pub(super) struct ProvidedEffect<'db> {
     pub origin: EffectOrigin<'db>,
