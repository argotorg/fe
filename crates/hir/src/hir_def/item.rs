// This is necessary because `salsa::tracked` structs generates a
// constructor
// that may take many arguments depending on the number of fields in the struct.
#![allow(clippy::too_many_arguments)]

use std::borrow::Cow;

use common::{file::File, ingot::Ingot};
use parser::ast;

use super::{
    scope_graph::{ScopeGraph, ScopeId},
<<<<<<< HEAD
    AttrListId, Body, FuncParamListId, FuncParamName, GenericParam, GenericParamListId, IdentId,
    IngotId, Partial, TupleTypeId, TypeBound, TypeId, UseAlias, WhereClauseId,
=======
    AttrListId, Body, FuncParamListId, FuncParamName, GenericParam, GenericParamListId, HirIngot,
    IdentId, Partial, TupleTypeId, TypeId, UseAlias, WhereClauseId,
>>>>>>> 3681c244
};
use crate::{
    hir_def::TraitRefId,
    lower,
    span::{
        item::{
            LazyConstSpan, LazyContractSpan, LazyEnumSpan, LazyFuncSpan, LazyImplSpan,
            LazyImplTraitSpan, LazyItemSpan, LazyModSpan, LazyStructSpan, LazyTopModSpan,
            LazyTraitSpan, LazyTraitTypeSpan, LazyTypeAliasSpan, LazyUseSpan, LazyVariantDefSpan,
        },
        params::{LazyGenericParamListSpan, LazyWhereClauseSpan},
        DynLazySpan, HirOrigin,
    },
    HirDb,
};

#[derive(
    Debug,
    Clone,
    Copy,
    PartialEq,
    Eq,
    Hash,
    PartialOrd,
    Ord,
    derive_more::From,
    derive_more::TryInto,
    salsa::Update,
)]
pub enum ItemKind<'db> {
    TopMod(TopLevelMod<'db>),
    Mod(Mod<'db>),
    Func(Func<'db>),
    Struct(Struct<'db>),
    Contract(Contract<'db>),
    Enum(Enum<'db>),
    TypeAlias(TypeAlias<'db>),
    Impl(Impl<'db>),
    Trait(Trait<'db>),
    ImplTrait(ImplTrait<'db>),
    Const(Const<'db>),
    Use(Use<'db>),
    /// Body is not an `Item`, but this makes it easier for analyzers to handle
    /// it.
    Body(Body<'db>),
}

impl<'db> ItemKind<'db> {
    pub fn span(self) -> LazyItemSpan<'db> {
        LazyItemSpan::new(self)
    }

    pub fn scope(self) -> ScopeId<'db> {
        ScopeId::from_item(self)
    }

    pub fn name(self, db: &'db dyn HirDb) -> Option<IdentId<'db>> {
        use ItemKind::*;
        match self {
            TopMod(top_mod) => Some(top_mod.name(db)),
            Mod(mod_) => mod_.name(db).to_opt(),
            Func(func_) => func_.name(db).to_opt(),
            Struct(struct_) => struct_.name(db).to_opt(),
            Contract(contract_) => contract_.name(db).to_opt(),
            Enum(enum_) => enum_.name(db).to_opt(),
            TypeAlias(alias) => alias.name(db).to_opt(),
            Trait(trait_) => trait_.name(db).to_opt(),
            Const(const_) => const_.name(db).to_opt(),
            Use(_) | Body(_) | Impl(_) | ImplTrait(_) => None,
        }
    }

    /// Returns attributes being applied to this item.
    pub fn attrs(self, db: &'db dyn HirDb) -> Option<AttrListId<'db>> {
        match self {
            Self::Mod(mod_) => mod_.attributes(db),
            Self::Func(func) => func.attributes(db),
            Self::Struct(struct_) => struct_.attributes(db),
            Self::Contract(contract) => contract.attributes(db),
            Self::Enum(enum_) => enum_.attributes(db),
            Self::TypeAlias(alias) => alias.attributes(db),
            Self::Impl(impl_) => impl_.attributes(db),
            Self::Trait(trait_) => trait_.attributes(db),
            Self::ImplTrait(impl_trait) => impl_trait.attributes(db),
            Self::Const(const_) => const_.attributes(db),
            _ => return None,
        }
        .into()
    }

    pub fn kind_name(self) -> &'static str {
        use ItemKind::*;
        match self {
            TopMod(_) => "mod",
            Mod(_) => "mod",
            Func(_) => "fn",
            Struct(_) => "struct",
            Contract(_) => "contract",
            Enum(_) => "enum",
            TypeAlias(_) => "type",
            Trait(_) => "trait",
            Impl(_) => "impl",
            ImplTrait(_) => "impl trait",
            Const(_) => "const",
            Use(_) => "use",
            Body(_) => "body",
        }
    }

    pub fn name_span(self) -> Option<DynLazySpan<'db>> {
        use ItemKind::*;
        match self {
            Mod(mod_) => Some(mod_.span().name().into()),
            Func(func_) => Some(func_.span().name().into()),
            Struct(struct_) => Some(struct_.span().name().into()),
            Contract(contract_) => Some(contract_.span().name().into()),
            Enum(enum_) => Some(enum_.span().name().into()),
            TypeAlias(alias) => Some(alias.span().alias().into()),
            Trait(trait_) => Some(trait_.span().name().into()),
            Const(const_) => Some(const_.span().name().into()),
            TopMod(_) | Use(_) | Body(_) | Impl(_) | ImplTrait(_) => None,
        }
    }

    pub fn vis(self, db: &dyn HirDb) -> Visibility {
        use ItemKind::*;
        match self {
            TopMod(top_mod) => top_mod.vis(db),
            Mod(mod_) => mod_.vis(db),
            Func(func) => func.vis(db),
            Struct(struct_) => struct_.vis(db),
            Contract(contract) => contract.vis(db),
            Enum(enum_) => enum_.vis(db),
            TypeAlias(type_) => type_.vis(db),
            Trait(trait_) => trait_.vis(db),
            Const(const_) => const_.vis(db),
            Use(use_) => use_.vis(db),
            Impl(_) | ImplTrait(_) | Body(_) => Visibility::Private,
        }
    }

    // pub fn ingot(self, db: &'db dyn HirDb) -> IngotDescription<'db> {
    //     let top_mod = self.top_mod(db);
    //     top_mod.ingot(db)
    // }

    pub fn top_mod(self, db: &'db dyn HirDb) -> TopLevelMod<'db> {
        match self {
            ItemKind::TopMod(top_mod) => top_mod,
            ItemKind::Mod(mod_) => mod_.top_mod(db),
            ItemKind::Func(func) => func.top_mod(db),
            ItemKind::Struct(struct_) => struct_.top_mod(db),
            ItemKind::Contract(contract) => contract.top_mod(db),
            ItemKind::Enum(enum_) => enum_.top_mod(db),
            ItemKind::TypeAlias(type_) => type_.top_mod(db),
            ItemKind::Trait(trait_) => trait_.top_mod(db),
            ItemKind::Impl(impl_) => impl_.top_mod(db),
            ItemKind::ImplTrait(impl_trait) => impl_trait.top_mod(db),
            ItemKind::Const(const_) => const_.top_mod(db),
            ItemKind::Use(use_) => use_.top_mod(db),
            ItemKind::Body(body) => body.top_mod(db),
        }
    }

    pub fn is_type(self) -> bool {
        matches!(
            self,
            Self::Struct(_) | Self::Enum(_) | Self::Contract(_) | Self::TypeAlias(_)
        )
    }

    pub fn is_trait(self) -> bool {
        matches!(self, Self::Trait(_))
    }
}

impl<'db> From<GenericParamOwner<'db>> for ItemKind<'db> {
    fn from(owner: GenericParamOwner<'db>) -> Self {
        match owner {
            GenericParamOwner::Func(func) => ItemKind::Func(func),
            GenericParamOwner::Struct(struct_) => ItemKind::Struct(struct_),
            GenericParamOwner::Enum(enum_) => ItemKind::Enum(enum_),
            GenericParamOwner::TypeAlias(type_alias) => ItemKind::TypeAlias(type_alias),
            GenericParamOwner::Impl(impl_) => ItemKind::Impl(impl_),
            GenericParamOwner::Trait(trait_) => ItemKind::Trait(trait_),
            GenericParamOwner::ImplTrait(impl_trait) => ItemKind::ImplTrait(impl_trait),
        }
    }
}

impl<'db> From<WhereClauseOwner<'db>> for ItemKind<'db> {
    fn from(owner: WhereClauseOwner<'db>) -> Self {
        match owner {
            WhereClauseOwner::Func(func) => ItemKind::Func(func),
            WhereClauseOwner::Struct(struct_) => ItemKind::Struct(struct_),
            WhereClauseOwner::Enum(enum_) => ItemKind::Enum(enum_),
            WhereClauseOwner::Impl(impl_) => ItemKind::Impl(impl_),
            WhereClauseOwner::Trait(trait_) => ItemKind::Trait(trait_),
            WhereClauseOwner::ImplTrait(impl_trait) => ItemKind::ImplTrait(impl_trait),
        }
    }
}

#[derive(
    Debug, Clone, Copy, PartialEq, Eq, Hash, PartialOrd, Ord, derive_more::From, salsa::Supertype,
)]
pub enum GenericParamOwner<'db> {
    Func(Func<'db>),
    Struct(Struct<'db>),
    Enum(Enum<'db>),
    TypeAlias(TypeAlias<'db>),
    Impl(Impl<'db>),
    Trait(Trait<'db>),
    ImplTrait(ImplTrait<'db>),
}

impl<'db> GenericParamOwner<'db> {
    pub fn top_mod(self, db: &'db dyn HirDb) -> TopLevelMod<'db> {
        ItemKind::from(self).top_mod(db)
    }

    pub fn params(self, db: &'db dyn HirDb) -> GenericParamListId<'db> {
        match self {
            GenericParamOwner::Func(func) => func.generic_params(db),
            GenericParamOwner::Struct(struct_) => struct_.generic_params(db),
            GenericParamOwner::Enum(enum_) => enum_.generic_params(db),
            GenericParamOwner::TypeAlias(type_alias) => type_alias.generic_params(db),
            GenericParamOwner::Impl(impl_) => impl_.generic_params(db),
            GenericParamOwner::Trait(trait_) => trait_.generic_params(db),
            GenericParamOwner::ImplTrait(impl_trait) => impl_trait.generic_params(db),
        }
    }

    pub fn param(self, db: &'db dyn HirDb, idx: usize) -> &'db GenericParam<'db> {
        &self.params(db).data(db)[idx]
    }

    pub fn params_span(self) -> LazyGenericParamListSpan<'db> {
        match self {
            GenericParamOwner::Func(func) => func.span().generic_params(),
            GenericParamOwner::Struct(struct_) => struct_.span().generic_params(),
            GenericParamOwner::Enum(enum_) => enum_.span().generic_params(),
            GenericParamOwner::TypeAlias(type_alias) => type_alias.span().generic_params(),
            GenericParamOwner::Impl(impl_) => impl_.span().generic_params(),
            GenericParamOwner::Trait(trait_) => trait_.span().generic_params(),
            GenericParamOwner::ImplTrait(impl_trait) => impl_trait.span().generic_params(),
        }
    }

    pub fn scope(self) -> ScopeId<'db> {
        ItemKind::from(self).scope()
    }

    pub fn from_item_opt(item: ItemKind<'db>) -> Option<Self> {
        match item {
            ItemKind::Func(func) => Some(GenericParamOwner::Func(func)),
            ItemKind::Struct(struct_) => Some(GenericParamOwner::Struct(struct_)),
            ItemKind::Enum(enum_) => Some(GenericParamOwner::Enum(enum_)),
            ItemKind::TypeAlias(type_alias) => Some(GenericParamOwner::TypeAlias(type_alias)),
            ItemKind::Impl(impl_) => Some(GenericParamOwner::Impl(impl_)),
            ItemKind::Trait(trait_) => Some(GenericParamOwner::Trait(trait_)),
            ItemKind::ImplTrait(impl_trait) => Some(GenericParamOwner::ImplTrait(impl_trait)),
            _ => None,
        }
    }

    pub fn parent(self, db: &'db dyn HirDb) -> Option<Self> {
        let ScopeId::Item(item) = self.scope().parent(db)? else {
            return None;
        };

        match item {
            ItemKind::Func(func) => Some(GenericParamOwner::Func(func)),
            ItemKind::Struct(struct_) => Some(GenericParamOwner::Struct(struct_)),
            ItemKind::Enum(enum_) => Some(GenericParamOwner::Enum(enum_)),
            ItemKind::TypeAlias(type_alias) => Some(GenericParamOwner::TypeAlias(type_alias)),
            ItemKind::Impl(impl_) => Some(GenericParamOwner::Impl(impl_)),
            ItemKind::Trait(trait_) => Some(GenericParamOwner::Trait(trait_)),
            ItemKind::ImplTrait(impl_trait) => Some(GenericParamOwner::ImplTrait(impl_trait)),
            _ => None,
        }
    }

    pub fn where_clause_owner(self) -> Option<WhereClauseOwner<'db>> {
        let item = ItemKind::from(self);
        WhereClauseOwner::from_item_opt(item)
    }

    pub fn where_clause(self, db: &'db dyn HirDb) -> Option<WhereClauseId<'db>> {
        self.where_clause_owner()
            .map(|owner| owner.where_clause(db))
    }
}

#[derive(Debug, Clone, Copy, PartialEq, Eq, Hash, PartialOrd, Ord, derive_more::From)]
pub enum WhereClauseOwner<'db> {
    Func(Func<'db>),
    Struct(Struct<'db>),
    Enum(Enum<'db>),
    Impl(Impl<'db>),
    Trait(Trait<'db>),
    ImplTrait(ImplTrait<'db>),
}

impl<'db> WhereClauseOwner<'db> {
    pub fn top_mod(self, db: &'db dyn HirDb) -> TopLevelMod<'db> {
        ItemKind::from(self).top_mod(db)
    }

    pub fn where_clause(self, db: &'db dyn HirDb) -> WhereClauseId<'db> {
        match self {
            Self::Func(func) => func.where_clause(db),
            Self::Struct(struct_) => struct_.where_clause(db),
            Self::Enum(enum_) => enum_.where_clause(db),
            Self::Impl(impl_) => impl_.where_clause(db),
            Self::Trait(trait_) => trait_.where_clause(db),
            Self::ImplTrait(impl_trait) => impl_trait.where_clause(db),
        }
    }

    pub fn where_clause_span(self) -> LazyWhereClauseSpan<'db> {
        match self {
            Self::Func(func) => func.span().where_clause(),
            Self::Struct(struct_) => struct_.span().where_clause(),
            Self::Enum(enum_) => enum_.span().where_clause(),
            Self::Impl(impl_) => impl_.span().where_clause(),
            Self::Trait(trait_) => trait_.span().where_clause(),
            Self::ImplTrait(impl_trait) => impl_trait.span().where_clause(),
        }
    }

    pub fn scope(self) -> ScopeId<'db> {
        ItemKind::from(self).scope()
    }

    pub fn from_item_opt(item: ItemKind<'db>) -> Option<Self> {
        match item {
            ItemKind::Func(func) => Some(Self::Func(func)),
            ItemKind::Struct(struct_) => Some(Self::Struct(struct_)),
            ItemKind::Enum(enum_) => Some(Self::Enum(enum_)),
            ItemKind::Impl(impl_) => Some(Self::Impl(impl_)),
            ItemKind::Trait(trait_) => Some(Self::Trait(trait_)),
            ItemKind::ImplTrait(impl_trait) => Some(Self::ImplTrait(impl_trait)),
            _ => None,
        }
    }
}

#[salsa::tracked]
#[derive(Debug)]
pub struct TopLevelMod<'db> {
    // No #[id] here, because `TopLevelMod` is always unique to a `InputFile` that is an argument
    // of `module_scope_graph`.
    pub name: IdentId<'db>,
    pub(crate) file: File,
}

#[salsa::tracked]
impl<'db> TopLevelMod<'db> {
    pub fn span(self) -> LazyTopModSpan<'db> {
        LazyTopModSpan::new(self)
    }
    pub fn ingot(self, db: &'db dyn HirDb) -> Ingot<'db> {
        self.file(db)
            .containing_ingot(db)
            .expect("top level mod should have an ingot")
    }

    pub fn lazy_span(self) -> LazyTopModSpan<'db> {
        LazyTopModSpan::new(self)
    }

    pub fn scope(self) -> ScopeId<'db> {
        ScopeId::from_item(self.into())
    }

    pub fn scope_graph(self, db: &'db dyn HirDb) -> &'db ScopeGraph<'db> {
        lower::scope_graph_impl(db, self)
    }

    /// Returns the child top level modules of `self`.
    pub fn child_top_mods(
        self,
        db: &'db dyn HirDb,
    ) -> impl Iterator<Item = TopLevelMod<'db>> + 'db {
        // let ingot = self.index(db).containing_ingot(db, location)
        let module_tree = self.ingot(db).module_tree(db);
        module_tree.children(self)
    }

    /// Returns the top level children of this module.
    /// If you need all the children, use
    /// [`children_nested`](Self::children_nested) instead.
    pub fn children_non_nested(
        self,
        db: &'db dyn HirDb,
    ) -> impl Iterator<Item = ItemKind<'db>> + 'db {
        let s_graph = self.scope_graph(db);
        let scope = ScopeId::from_item(self.into());
        s_graph.child_items(scope)
    }

    /// Returns all the children of this module, including nested items.
    pub fn children_nested(self, db: &'db dyn HirDb) -> impl Iterator<Item = ItemKind<'db>> + 'db {
        let s_graph = self.scope_graph(db);
        s_graph.items_dfs(db)
    }

    pub fn parent(self, db: &'db dyn HirDb) -> Option<TopLevelMod<'db>> {
        let module_tree = self.ingot(db).module_tree(db);
        module_tree.parent(self)
    }

    pub fn vis(self, _db: &dyn HirDb) -> Visibility {
        // We don't have a way to specify visibility of a top level module.
        // Please change here if we introduce it.
        Visibility::Public
    }

    /// Returns all items in the top level module including ones in nested
    /// modules.
    #[salsa::tracked(return_ref)]
    pub fn all_items(self, db: &'db dyn HirDb) -> Vec<ItemKind<'db>> {
        self.children_nested(db).collect()
    }

    /// Returns all structs in the top level module including ones in nested
    /// modules.
    #[salsa::tracked(return_ref)]
    pub fn all_structs(self, db: &'db dyn HirDb) -> Vec<Struct<'db>> {
        self.all_items(db)
            .iter()
            .filter_map(|item| match item {
                ItemKind::Struct(struct_) => Some(*struct_),
                _ => None,
            })
            .collect()
    }

    /// Returns all enums in the top level module including ones in nested
    /// modules.
    #[salsa::tracked(return_ref)]
    pub fn all_enums(self, db: &'db dyn HirDb) -> Vec<Enum<'db>> {
        self.all_items(db)
            .iter()
            .filter_map(|item| match item {
                ItemKind::Enum(enum_) => Some(*enum_),
                _ => None,
            })
            .collect()
    }

    /// Returns all contracts in the top level module including ones in nested
    /// modules.
    #[salsa::tracked(return_ref)]
    pub fn all_contracts(self, db: &'db dyn HirDb) -> Vec<Contract<'db>> {
        self.all_items(db)
            .iter()
            .filter_map(|item| match item {
                ItemKind::Contract(contract) => Some(*contract),
                _ => None,
            })
            .collect()
    }

    /// Returns all type aliases in the top level module including ones in
    /// nested modules.
    #[salsa::tracked(return_ref)]
    pub fn all_type_aliases(self, db: &'db dyn HirDb) -> Vec<TypeAlias<'db>> {
        self.all_items(db)
            .iter()
            .filter_map(|item| match item {
                ItemKind::TypeAlias(alias) => Some(*alias),
                _ => None,
            })
            .collect()
    }

    /// Returns all traits in the top level module including ones in nested
    /// modules.
    #[salsa::tracked(return_ref)]
    pub fn all_traits(self, db: &'db dyn HirDb) -> Vec<Trait<'db>> {
        self.all_items(db)
            .iter()
            .filter_map(|item| match item {
                ItemKind::Trait(trait_) => Some(*trait_),
                _ => None,
            })
            .collect()
    }

    #[salsa::tracked(return_ref)]
    pub fn all_funcs(self, db: &'db dyn HirDb) -> Vec<Func<'db>> {
        self.all_items(db)
            .iter()
            .filter_map(|item| match item {
                ItemKind::Func(func_) => Some(*func_),
                _ => None,
            })
            .collect()
    }

    /// Returns all traits in the top level module including ones in nested
    /// modules.
    #[salsa::tracked(return_ref)]
    pub fn all_impl_traits(self, db: &'db dyn HirDb) -> Vec<ImplTrait<'db>> {
        self.all_items(db)
            .iter()
            .filter_map(|item| match item {
                ItemKind::ImplTrait(impl_trait) => Some(*impl_trait),
                _ => None,
            })
            .collect()
    }

    /// Returns all impls in the top level module including ones in nested
    /// modules.
    #[salsa::tracked(return_ref)]
    pub fn all_impls(self, db: &'db dyn HirDb) -> Vec<Impl<'db>> {
        self.all_items(db)
            .iter()
            .filter_map(|item| match item {
                ItemKind::Impl(impl_) => Some(*impl_),
                _ => None,
            })
            .collect()
    }
}

#[salsa::tracked]
#[derive(Debug)]
pub struct Mod<'db> {
    #[id]
    id: TrackedItemId<'db>,

    pub name: Partial<IdentId<'db>>,
    pub attributes: AttrListId<'db>,
    pub vis: Visibility,

    pub top_mod: TopLevelMod<'db>,

    #[return_ref]
    pub(crate) origin: HirOrigin<ast::Mod>,
}
impl<'db> Mod<'db> {
    pub fn span(self) -> LazyModSpan<'db> {
        LazyModSpan::new(self)
    }

    pub fn scope(self) -> ScopeId<'db> {
        ScopeId::from_item(self.into())
    }

    pub fn children_non_nested(
        self,
        db: &'db dyn HirDb,
    ) -> impl Iterator<Item = ItemKind<'db>> + 'db {
        let s_graph = self.top_mod(db).scope_graph(db);
        let scope = ScopeId::from_item(self.into());
        s_graph.child_items(scope)
    }
}

#[salsa::tracked]
#[derive(Debug)]
pub struct Func<'db> {
    #[id]
    id: TrackedItemId<'db>,

    pub name: Partial<IdentId<'db>>,
    pub attributes: AttrListId<'db>,
    pub generic_params: GenericParamListId<'db>,
    pub where_clause: WhereClauseId<'db>,
    pub params: Partial<FuncParamListId<'db>>,
    pub ret_ty: Option<TypeId<'db>>,
    pub modifier: ItemModifier,
    pub body: Option<Body<'db>>,
    pub is_extern: bool,
    pub top_mod: TopLevelMod<'db>,

    #[return_ref]
    pub(crate) origin: HirOrigin<ast::Func>,
}
impl<'db> Func<'db> {
    pub fn span(self) -> LazyFuncSpan<'db> {
        LazyFuncSpan::new(self)
    }

    pub fn scope(self) -> ScopeId<'db> {
        ScopeId::from_item(self.into())
    }

    pub fn vis(self, db: &dyn HirDb) -> Visibility {
        self.modifier(db).to_visibility()
    }

    pub fn is_method(self, db: &dyn HirDb) -> bool {
        let Some(params) = self.params(db).to_opt() else {
            return false;
        };

        let Some(first_param) = params.data(db).first() else {
            return false;
        };

        first_param.is_self_param(db)
    }

    /// Returns `true` if the function is method or associated functions.
    pub fn is_associated_func(self, db: &dyn HirDb) -> bool {
        let item = match self.scope().parent(db) {
            Some(ScopeId::Item(item)) => item,
            _ => return false,
        };

        matches!(
            item,
            ItemKind::Trait(_) | ItemKind::Impl(_) | ItemKind::ImplTrait(_)
        )
    }

    pub fn param_label(self, db: &'db dyn HirDb, idx: usize) -> Option<IdentId<'db>> {
        self.params(db).to_opt()?.data(db).get(idx)?.label_eagerly()
    }

    pub fn param_label_or_name(self, db: &'db dyn HirDb, idx: usize) -> Option<FuncParamName<'db>> {
        let param = self.params(db).to_opt()?.data(db).get(idx)?;
        param.label.or(param.name.to_opt())
    }
}

#[salsa::tracked]
#[derive(Debug)]
pub struct Struct<'db> {
    #[id]
    id: TrackedItemId<'db>,

    pub name: Partial<IdentId<'db>>,
    pub attributes: AttrListId<'db>,
    pub vis: Visibility,
    pub generic_params: GenericParamListId<'db>,
    pub where_clause: WhereClauseId<'db>,
    pub fields: FieldDefListId<'db>,
    pub top_mod: TopLevelMod<'db>,

    #[return_ref]
    pub(crate) origin: HirOrigin<ast::Struct>,
}
impl<'db> Struct<'db> {
    pub fn span(self) -> LazyStructSpan<'db> {
        LazyStructSpan::new(self)
    }

    pub fn scope(self) -> ScopeId<'db> {
        ScopeId::from_item(self.into())
    }

    /// Returns the human readable string of the expected struct initializer.
    /// ## Example
    /// When `S` is a struct defined as below:
    /// ```fe
    /// struct S {
    ///    x: u64,
    ///    y: i32,
    /// }
    /// ```
    /// Then this method returns ` { x, y }`.
    pub fn format_initializer_args(self, db: &dyn HirDb) -> String {
        self.fields(db).format_initializer_args(db)
    }
}

#[salsa::tracked]
#[derive(Debug)]
pub struct Contract<'db> {
    #[id]
    id: TrackedItemId<'db>,

    pub name: Partial<IdentId<'db>>,
    pub attributes: AttrListId<'db>,
    pub vis: Visibility,
    pub fields: FieldDefListId<'db>,
    pub top_mod: TopLevelMod<'db>,

    #[return_ref]
    pub(crate) origin: HirOrigin<ast::Contract>,
}
impl<'db> Contract<'db> {
    pub fn span(self) -> LazyContractSpan<'db> {
        LazyContractSpan::new(self)
    }

    pub fn scope(self) -> ScopeId<'db> {
        ScopeId::from_item(self.into())
    }
}

#[salsa::tracked]
#[derive(Debug)]
pub struct Enum<'db> {
    #[id]
    id: TrackedItemId<'db>,

    pub name: Partial<IdentId<'db>>,
    pub attributes: AttrListId<'db>,
    pub vis: Visibility,
    pub generic_params: GenericParamListId<'db>,
    pub where_clause: WhereClauseId<'db>,
    pub variants: VariantDefListId<'db>,
    pub top_mod: TopLevelMod<'db>,

    #[return_ref]
    pub(crate) origin: HirOrigin<ast::Enum>,
}
impl<'db> Enum<'db> {
    pub fn span(self) -> LazyEnumSpan<'db> {
        LazyEnumSpan::new(self)
    }

    pub fn variant_span(self, idx: usize) -> LazyVariantDefSpan<'db> {
        self.span().variants().variant(idx)
    }

    pub fn scope(self) -> ScopeId<'db> {
        ScopeId::from_item(self.into())
    }
}

#[derive(Debug, Clone, Copy, PartialEq, Eq, PartialOrd, Ord, Hash, salsa::Update)]
pub struct EnumVariant<'db> {
    pub enum_: Enum<'db>,
    pub idx: u16,
}

impl<'db> EnumVariant<'db> {
    pub fn new(enum_: Enum<'db>, idx: usize) -> Self {
        Self {
            enum_,
            idx: idx as u16,
        }
    }
    pub fn def(self, db: &'db dyn HirDb) -> &'db VariantDef<'db> {
        &self.enum_.variants(db).data(db)[self.idx as usize]
    }

    pub fn kind(self, db: &'db dyn HirDb) -> VariantKind<'db> {
        self.def(db).kind
    }

    pub fn name(self, db: &'db dyn HirDb) -> Option<&'db str> {
        Some(self.def(db).name.to_opt()?.data(db))
    }

    pub fn scope(self) -> ScopeId<'db> {
        ScopeId::Variant(self)
    }

    pub fn span(self) -> LazyVariantDefSpan<'db> {
        self.enum_.variant_span(self.idx as usize)
    }
}

#[salsa::tracked]
#[derive(Debug)]
pub struct TypeAlias<'db> {
    #[id]
    id: TrackedItemId<'db>,

    pub name: Partial<IdentId<'db>>,
    pub attributes: AttrListId<'db>,
    pub vis: Visibility,
    pub generic_params: GenericParamListId<'db>,
    pub ty: Partial<TypeId<'db>>,
    pub top_mod: TopLevelMod<'db>,

    #[return_ref]
    pub(crate) origin: HirOrigin<ast::TypeAlias>,
}
impl<'db> TypeAlias<'db> {
    pub fn span(self) -> LazyTypeAliasSpan<'db> {
        LazyTypeAliasSpan::new(self)
    }

    pub fn scope(self) -> ScopeId<'db> {
        ScopeId::from_item(self.into())
    }
}

#[salsa::tracked]
#[derive(Debug)]
pub struct Impl<'db> {
    #[id]
    id: TrackedItemId<'db>,

    pub ty: super::Partial<TypeId<'db>>,
    pub attributes: AttrListId<'db>,
    pub generic_params: GenericParamListId<'db>,
    pub where_clause: WhereClauseId<'db>,
    pub top_mod: TopLevelMod<'db>,

    #[return_ref]
    pub(crate) origin: HirOrigin<ast::Impl>,
}
impl<'db> Impl<'db> {
    pub fn span(self) -> LazyImplSpan<'db> {
        LazyImplSpan::new(self)
    }

    pub fn children_non_nested(
        self,
        db: &'db dyn HirDb,
    ) -> impl Iterator<Item = ItemKind<'db>> + 'db {
        let s_graph = self.top_mod(db).scope_graph(db);
        let scope = ScopeId::from_item(self.into());
        s_graph.child_items(scope)
    }

    pub fn funcs(self, db: &'db dyn HirDb) -> impl Iterator<Item = Func<'db>> + 'db {
        let s_graph = self.top_mod(db).scope_graph(db);
        let scope = ScopeId::from_item(self.into());
        s_graph.child_items(scope).filter_map(|item| match item {
            ItemKind::Func(func) => Some(func),
            _ => None,
        })
    }

    // xxx TODO pub fn types(self, db: &'db dyn HirDb)

    pub fn scope(self) -> ScopeId<'db> {
        ScopeId::from_item(self.into())
    }
}

#[salsa::tracked]
#[derive(Debug)]
pub struct Trait<'db> {
    #[id]
    id: TrackedItemId<'db>,

    pub name: Partial<IdentId<'db>>,

    pub attributes: AttrListId<'db>,
    pub vis: Visibility,
    pub generic_params: GenericParamListId<'db>,
    #[return_ref]
    pub super_traits: Vec<TraitRefId<'db>>,
    pub where_clause: WhereClauseId<'db>,
    #[return_ref]
    pub types: Vec<TraitType<'db>>,

    pub top_mod: TopLevelMod<'db>,

    #[return_ref]
    pub(crate) origin: HirOrigin<ast::Trait>,
}
impl<'db> Trait<'db> {
    pub fn span(self) -> LazyTraitSpan<'db> {
        LazyTraitSpan::new(self)
    }

    pub fn children_non_nested(
        self,
        db: &'db dyn HirDb,
    ) -> impl Iterator<Item = ItemKind<'db>> + 'db {
        let s_graph = self.top_mod(db).scope_graph(db);
        let scope = ScopeId::from_item(self.into());
        s_graph.child_items(scope)
    }

    pub fn scope(self) -> ScopeId<'db> {
        ScopeId::from_item(self.into())
    }

    pub fn methods(self, db: &'db dyn HirDb) -> impl Iterator<Item = Func<'db>> + 'db {
        let s_graph = self.top_mod(db).scope_graph(db);
        let scope = ScopeId::from_item(self.into());
        s_graph.child_items(scope).filter_map(|item| match item {
            ItemKind::Func(func) => Some(func),
            _ => None,
        })
    }

    pub fn assoc_ty(self, db: &'db dyn HirDb, name: IdentId<'db>) -> Option<&'db TraitType<'db>> {
        self.types(db)
            .iter()
            .find(|trait_type| trait_type.name.to_opt() == Some(name))
    }
}

#[derive(Debug, Clone, PartialEq, Eq, Hash, salsa::Update)]
pub struct TraitType<'db> {
    // xxx rename AssocTyDecl
    pub name: Partial<IdentId<'db>>,
    pub bounds: Vec<TypeBound<'db>>,
    pub default: Option<TypeId<'db>>,
}

#[salsa::tracked]
#[derive(Debug)]
pub struct ImplTrait<'db> {
    #[id]
    id: TrackedItemId<'db>,

    pub trait_ref: Partial<TraitRefId<'db>>,
    pub ty: Partial<TypeId<'db>>,
    pub attributes: AttrListId<'db>,
    pub generic_params: GenericParamListId<'db>,
    pub where_clause: WhereClauseId<'db>,
    #[return_ref]
    pub types: Vec<ImplTraitType<'db>>,
    pub top_mod: TopLevelMod<'db>,

    #[return_ref]
    pub(crate) origin: HirOrigin<ast::ImplTrait>,
}
impl<'db> ImplTrait<'db> {
    pub fn span(self) -> LazyImplTraitSpan<'db> {
        LazyImplTraitSpan::new(self)
    }

    pub fn associated_type_span(
        self,
        db: &'db dyn HirDb,
        name: IdentId<'db>,
    ) -> Option<LazyTraitTypeSpan<'db>> {
        self.types(db)
            .iter()
            .position(|t| t.name.to_opt() == Some(name))
            .map(|idx| self.span().associated_type(idx))
    }

    pub fn children_non_nested(
        self,
        db: &'db dyn HirDb,
    ) -> impl Iterator<Item = ItemKind<'db>> + 'db {
        let s_graph = self.top_mod(db).scope_graph(db);
        let scope = ScopeId::from_item(self.into());
        s_graph.child_items(scope)
    }

    pub fn scope(self) -> ScopeId<'db> {
        ScopeId::from_item(self.into())
    }

    pub fn methods(self, db: &'db dyn HirDb) -> impl Iterator<Item = Func<'db>> + 'db {
        self.children_non_nested(db).filter_map(|item| match item {
            ItemKind::Func(func) => Some(func),
            _ => None,
        })
    }
}

#[derive(Debug, Clone, Copy, PartialEq, Eq, Hash, salsa::Update)]
pub struct ImplTraitType<'db> {
    pub name: Partial<IdentId<'db>>,
    pub ty: Partial<TypeId<'db>>,
}

#[salsa::tracked]
#[derive(Debug)]
pub struct Const<'db> {
    #[id]
    id: TrackedItemId<'db>,

    pub name: Partial<IdentId<'db>>,
    pub attributes: AttrListId<'db>,
    pub ty: Partial<TypeId<'db>>,
    pub body: Partial<Body<'db>>,
    pub vis: Visibility,
    pub top_mod: TopLevelMod<'db>,

    #[return_ref]
    pub(crate) origin: HirOrigin<ast::Const>,
}
impl<'db> Const<'db> {
    pub fn span(self) -> LazyConstSpan<'db> {
        LazyConstSpan::new(self)
    }

    pub fn scope(self) -> ScopeId<'db> {
        ScopeId::from_item(self.into())
    }
}

#[salsa::tracked]
#[derive(Debug)]
pub struct Use<'db> {
    #[id]
    id: TrackedItemId<'db>,

    pub path: Partial<super::UsePathId<'db>>,
    pub alias: Option<Partial<UseAlias<'db>>>,
    pub vis: Visibility,
    pub top_mod: TopLevelMod<'db>,

    #[return_ref]
    pub(crate) origin: HirOrigin<ast::Use>,
}
impl<'db> Use<'db> {
    pub fn span(self) -> LazyUseSpan<'db> {
        LazyUseSpan::new(self)
    }

    pub fn scope(self) -> ScopeId<'db> {
        ScopeId::from_item(self.into())
    }

    /// Returns imported name if it is present and not a glob.
    pub fn imported_name(&self, db: &'db dyn HirDb) -> Option<IdentId<'db>> {
        if let Some(alias) = self.alias(db) {
            return match alias {
                Partial::Present(UseAlias::Ident(name)) => Some(name),
                _ => None,
            };
        }

        self.path(db).to_opt()?.last_ident(db)
    }

    /// Returns the span of imported name span if the use is not a glob.
    /// The returned span is
    /// 1. If the use has an alias, the span of the alias.
    /// 2. If the use has no alias, the span of the last segment of the path.
    pub fn imported_name_span(&self, db: &'db dyn HirDb) -> Option<DynLazySpan<'db>> {
        if self.is_glob(db) {
            return None;
        }

        if self.alias(db).is_some() {
            Some(self.span().alias().into())
        } else {
            let segment_len = self.path(db).to_opt()?.segment_len(db);
            Some(self.span().path().segment(segment_len - 1).into())
        }
    }

    pub fn glob_span(&self, db: &dyn HirDb) -> Option<DynLazySpan<'db>> {
        if !self.is_glob(db) {
            return None;
        }

        let segment_len = self.path(db).to_opt()?.segment_len(db);
        Some(self.span().path().segment(segment_len - 1).into())
    }

    pub fn is_glob(&self, db: &dyn HirDb) -> bool {
        self.path(db).to_opt().is_some_and(|path| path.is_glob(db))
    }

    pub fn is_unnamed(&self, db: &dyn HirDb) -> bool {
        if let Some(alias) = self.alias(db) {
            !matches!(alias, Partial::Present(UseAlias::Ident(_)))
        } else {
            false
        }
    }

    pub(crate) fn pretty_path(&self, db: &dyn HirDb) -> String {
        self.path(db)
            .to_opt()
            .map_or_else(|| "{invalid}".to_string(), |path| path.pretty_path(db))
    }
}

#[derive(Debug, Clone, Copy, PartialEq, Eq, Hash)]
pub enum ItemModifier {
    Pub,
    Unsafe,
    PubAndUnsafe,
    None,
}

impl ItemModifier {
    pub fn to_visibility(self) -> Visibility {
        match self {
            ItemModifier::Pub | ItemModifier::PubAndUnsafe => Visibility::Public,
            ItemModifier::Unsafe | ItemModifier::None => Visibility::Private,
        }
    }
}

#[salsa::interned]
#[derive(Debug)]
pub struct FieldDefListId<'db> {
    #[return_ref]
    pub data: Vec<FieldDef<'db>>,
}

impl<'db> FieldDefListId<'db> {
    pub fn get_field(self, db: &'db dyn HirDb, name: IdentId<'db>) -> Option<&'db FieldDef<'db>> {
        self.data(db)
            .iter()
            .find(|field| field.name.to_opt() == Some(name))
    }

    pub fn field_idx(self, db: &dyn HirDb, name: IdentId<'db>) -> Option<usize> {
        self.data(db)
            .iter()
            .position(|field| field.name.to_opt() == Some(name))
    }

    fn format_initializer_args(self, db: &dyn HirDb) -> String {
        let args = self
            .data(db)
            .iter()
            .map(|field| {
                field
                    .name
                    .to_opt()
                    .map_or_else(|| "_".to_string(), |name| name.data(db).to_string())
            })
            .collect::<Vec<_>>()
            .join(", ");

        format!(" {{ {args} }}")
    }
}

#[derive(Debug, Copy, Clone, PartialEq, PartialOrd, Ord, Eq, Hash, salsa::Update)]
pub enum FieldParent<'db> {
    Struct(Struct<'db>),
    Contract(Contract<'db>),
    Variant(EnumVariant<'db>),
}

impl<'db> FieldParent<'db> {
    pub fn name(self, db: &'db dyn HirDb) -> Option<Cow<'db, str>> {
        match self {
            FieldParent::Struct(struct_) => Some(struct_.name(db).to_opt()?.data(db).into()),
            FieldParent::Contract(contract) => Some(contract.name(db).to_opt()?.data(db).into()),
            FieldParent::Variant(variant) => {
                let e = variant.enum_.name(db).to_opt()?.data(db);
                Some(format!("{e}::{}", variant.name(db)?).into())
            }
        }
    }

    pub fn kind_name(self) -> &'static str {
        match self {
            FieldParent::Struct(_) => "struct",
            FieldParent::Contract(_) => "contract",
            FieldParent::Variant(..) => "enum variant",
        }
    }

    pub fn scope(self) -> ScopeId<'db> {
        match self {
            FieldParent::Struct(struct_) => struct_.scope(),
            FieldParent::Contract(contract) => contract.scope(),
            FieldParent::Variant(variant) => variant.scope(),
        }
    }

    pub fn fields(self, db: &'db dyn HirDb) -> FieldDefListId<'db> {
        match self {
            FieldParent::Struct(struct_) => struct_.fields(db),
            FieldParent::Contract(contract) => contract.fields(db),
            FieldParent::Variant(variant) => match variant.kind(db) {
                VariantKind::Record(fields) => fields,
                _ => unreachable!(),
            },
        }
    }

    pub fn top_mod(self, db: &'db dyn HirDb) -> TopLevelMod<'db> {
        match self {
            FieldParent::Struct(i) => i.top_mod(db),
            FieldParent::Contract(i) => i.top_mod(db),
            FieldParent::Variant(i) => i.enum_.top_mod(db),
        }
    }

    pub fn field_name_span(self, idx: usize) -> DynLazySpan<'db> {
        match self {
            FieldParent::Struct(s) => s.span().fields().field(idx).name().into(),
            FieldParent::Contract(c) => c.span().fields().field(idx).name().into(),
            FieldParent::Variant(v) => v.span().fields().field(idx).name().into(),
        }
    }
}

#[derive(Debug, Clone, PartialEq, Eq, Hash)]
pub struct FieldDef<'db> {
    pub attributes: AttrListId<'db>,
    pub name: Partial<IdentId<'db>>,
    pub ty: Partial<TypeId<'db>>,
    pub vis: Visibility,
}

#[salsa::interned]
#[derive(Debug)]
pub struct VariantDefListId<'db> {
    #[return_ref]
    pub data: Vec<VariantDef<'db>>,
}

#[derive(Debug, Clone, PartialEq, Eq, Hash)]
pub struct VariantDef<'db> {
    pub attributes: AttrListId<'db>,
    pub name: Partial<IdentId<'db>>,
    pub kind: VariantKind<'db>,
}

impl VariantDef<'_> {
    /// Returns the human readable string of the expected variant initializer.
    /// ## Example
    /// When enum `E` is an variant defined as below:
    /// ```fe
    /// enum E {
    ///     V(u64, i32),
    ///     S { x: u64, y: i32 },
    /// }
    /// ```
    ///
    /// Then the method returns `(_, _)` for the first variant and ` { x, y }`
    /// for the second variant.
    pub fn format_initializer_args(&self, db: &dyn HirDb) -> String {
        match self.kind {
            VariantKind::Unit => "".to_string(),
            VariantKind::Tuple(tup) => {
                let args = (0..tup.len(db)).map(|_| "_").collect::<Vec<_>>().join(", ");
                format!("({args})")
            }

            VariantKind::Record(fields) => fields.format_initializer_args(db),
        }
    }
}

#[derive(Debug, Clone, Copy, PartialEq, Eq, Hash)]
pub enum VariantKind<'db> {
    Unit,
    Tuple(TupleTypeId<'db>),
    Record(FieldDefListId<'db>),
}

#[derive(Debug, Clone, Copy, PartialEq, Eq, Hash)]
pub enum Visibility {
    Public,
    Private,
}

impl Visibility {
    pub fn is_pub(self) -> bool {
        self == Self::Public
    }
}

#[salsa::interned]
#[derive(Debug)]
pub struct TrackedItemId<'db> {
    variant: TrackedItemVariant<'db>,
}

impl<'db> TrackedItemId<'db> {
    pub(crate) fn join(self, db: &'db dyn HirDb, variant: TrackedItemVariant<'db>) -> Self {
        let old = self.variant(db);
        let joined = old.join(variant);
        Self::new(db, joined)
    }
}

#[derive(Debug, Clone, PartialEq, Eq, Hash)]
pub enum TrackedItemVariant<'db> {
    TopLevelMod(IdentId<'db>),
    Mod(Partial<IdentId<'db>>),
    Func(Partial<IdentId<'db>>),
    Struct(Partial<IdentId<'db>>),
    Contract(Partial<IdentId<'db>>),
    Enum(Partial<IdentId<'db>>),
    TypeAlias(Partial<IdentId<'db>>),
    Impl(Partial<TypeId<'db>>),
    Trait(Partial<IdentId<'db>>),
    ImplTrait(Partial<TraitRefId<'db>>, Partial<TypeId<'db>>),
    Const(Partial<IdentId<'db>>),
    Use(Partial<super::UsePathId<'db>>),
    FuncBody,
    NamelessBody,
    Joined(Box<Self>, Box<Self>),
}
impl TrackedItemVariant<'_> {
    pub(crate) fn join(self, rhs: Self) -> Self {
        Self::Joined(self.into(), rhs.into())
    }
}<|MERGE_RESOLUTION|>--- conflicted
+++ resolved
@@ -10,13 +10,8 @@
 
 use super::{
     scope_graph::{ScopeGraph, ScopeId},
-<<<<<<< HEAD
-    AttrListId, Body, FuncParamListId, FuncParamName, GenericParam, GenericParamListId, IdentId,
-    IngotId, Partial, TupleTypeId, TypeBound, TypeId, UseAlias, WhereClauseId,
-=======
     AttrListId, Body, FuncParamListId, FuncParamName, GenericParam, GenericParamListId, HirIngot,
-    IdentId, Partial, TupleTypeId, TypeId, UseAlias, WhereClauseId,
->>>>>>> 3681c244
+    IdentId, Partial, TupleTypeId, TypeBound, TypeId, UseAlias, WhereClauseId,
 };
 use crate::{
     hir_def::TraitRefId,
