--- conflicted
+++ resolved
@@ -17,7 +17,6 @@
 mir.workspace = true
 cranelift-entity.workspace = true
 codegen = { path = "../codegen", package = "fe-codegen" }
-<<<<<<< HEAD
 # doc-engine for extraction only
 doc-engine = { path = "../doc-engine", package = "fe-doc-engine" }
 # doc-viewer for server and model
@@ -25,12 +24,10 @@
 serde = { version = "1.0", features = ["derive"] }
 serde_json = "1.0"
 tokio = { version = "1.43", features = ["full"] }
-=======
 fmt.workspace = true
 walkdir = "2"
 similar = "2"
 colored = "2"
->>>>>>> 1e81fddd
 
 [dev-dependencies]
 dir-test.workspace = true
