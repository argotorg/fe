contract Foo:

    pub fn bar() -> u256:
        return self.count([1, 2, 3, 4, 5, 6, 7, 8, 9, 10, 11, 12, 13, 14, 15, 16, 17, 18, 19, 20])

<<<<<<< HEAD
    def count(values: u256[20]) -> u256:
        let sum: u256 = 0
=======
    fn count(values: u256[20]) -> u256:
        sum: u256 = 0
>>>>>>> c8e58b55
        for i in values:
            sum = sum + i
        return sum<|MERGE_RESOLUTION|>--- conflicted
+++ resolved
@@ -3,13 +3,8 @@
     pub fn bar() -> u256:
         return self.count([1, 2, 3, 4, 5, 6, 7, 8, 9, 10, 11, 12, 13, 14, 15, 16, 17, 18, 19, 20])
 
-<<<<<<< HEAD
-    def count(values: u256[20]) -> u256:
+    fn count(values: u256[20]) -> u256:
         let sum: u256 = 0
-=======
-    fn count(values: u256[20]) -> u256:
-        sum: u256 = 0
->>>>>>> c8e58b55
         for i in values:
             sum = sum + i
         return sum