--- conflicted
+++ resolved
@@ -1,13 +1,7 @@
 contract Foo:
-<<<<<<< HEAD
-    pub def bar() -> u256:
+    pub fn bar() -> u256:
         let i: u256 = 0
         let counter: u256 = 0
-=======
-    pub fn bar() -> u256:
-        i: u256 = 0
-        counter: u256 = 0
->>>>>>> c8e58b55
 
         while i < 2:
             i = i + 1
