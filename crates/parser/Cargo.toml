--- conflicted
+++ resolved
@@ -11,15 +11,8 @@
 crate-type = ["cdylib", "rlib"]
 
 [dependencies]
-<<<<<<< HEAD
-fe-common = { path = "../common", version = "^0.23.0" }
-logos = { version = "0.12.0", default-features = false, features = [
-    "export_derive",
-] }
-=======
 fe-common = {path = "../common", version = "^0.26.0"}
 logos = { version = "0.12.0", default-features = false, features = ["export_derive"] }
->>>>>>> 1a09079f
 serde = { version = "1", features = ["derive"] }
 unescape = "0.1.0"
 vec1 = { version = "1.8.0", features = ["serde"] }
@@ -32,11 +25,7 @@
 wasm-bindgen = "0.2"
 
 [dev-dependencies]
-<<<<<<< HEAD
-fe-test-files = { path = "../test-files", version = "^0.23.0" }
-=======
 fe-test-files = {path = "../test-files", version = "^0.26.0"}
->>>>>>> 1a09079f
 insta = { default-features = false, version = "1.7.1" }
 wasm-bindgen-test = "0.3"
 pretty_assertions = "1.0.0"
