use std::convert::{Infallible, identity};

use rowan::Checkpoint;
use unwrap_infallible::UnwrapInfallible;

use super::token_stream::LexicalToken;
use super::{
    ErrProof, Parser, Recovery, define_scope,
    expr::{parse_expr, parse_expr_no_struct},
    item::ItemScope,
    parse_list, parse_pat,
    stmt::parse_stmt,
    token_stream::TokenStream,
};
use crate::{
    ExpectedKind, SyntaxKind, TextRange,
    parser::{lit, path},
};

// Must be kept in sync with `parse_expr_atom`
pub(super) fn is_expr_atom_head(kind: SyntaxKind) -> bool {
    use SyntaxKind::*;
    match kind {
        IfKw | MatchKw | LBrace | LParen | LBracket => true,
        kind if lit::is_lit(kind) => true,
        kind if path::is_path_segment(kind) => true,
        _ => false,
    }
}

/// Panics if `!is_expr_atom_head(parser.current_kind())`
pub(super) fn parse_expr_atom<S: TokenStream>(
    parser: &mut Parser<S>,
    allow_record_init: bool,
) -> Result<Checkpoint, Recovery<ErrProof>> {
    use SyntaxKind::*;
    match parser.current_kind() {
        Some(IfKw) => parser.parse_cp(IfExprScope::default(), None),
        Some(MatchKw) => parser.parse_cp(MatchExprScope::default(), None),
        Some(SyntaxKind::Ident) => {
            // Contextual 'with': only treat as with-block when:
            // ident text is "with" AND we can parse a WithParamList AND next is '{'
            let is_with = parser.dry_run(|p| {
                let is_with_ident = p
                    .current_token()
                    .map(|t| t.text() == "with")
                    .unwrap_or(false);
                if !is_with_ident {
                    return false;
                }
                p.bump();
                // Must start with '(' for with param list
                if p.current_kind() != Some(SyntaxKind::LParen) {
                    return false;
                }
                // Try parse the with param list
                if !p
                    .parse_ok(WithParamListScope::default())
                    .is_ok_and(identity)
                {
                    return false;
                }
                // Require a block immediately after
                p.current_kind() == Some(SyntaxKind::LBrace)
            });
            if is_with {
                parser.parse_cp(WithExprScope::default(), None)
            } else {
                parser.parse_cp(PathExprScope::new(allow_record_init), None)
            }
        }
        Some(LBrace) => parser.parse_cp(BlockExprScope::default(), None),
        Some(LParen) => parser.parse_cp(ParenScope::default(), None),
        Some(LBracket) => parser.parse_cp(ArrayScope::default(), None),
        Some(kind) if lit::is_lit(kind) => Ok(parser
            .parse_cp(LitExprScope::default(), None)
            .unwrap_infallible()),
        Some(kind) if path::is_path_segment(kind) => {
            parser.parse_cp(PathExprScope::new(allow_record_init), None)
        }
        _ => unreachable!(),
    }
}

define_scope! {
    pub(crate) BlockExprScope,
    BlockExpr,
    (
        RBrace,
        Newline,
        LetKw,
        ForKw,
        WhileKw,
        ContinueKw,
        BreakKw,
        ReturnKw
    )
}
impl super::Parse for BlockExprScope {
    type Error = Recovery<ErrProof>;

    fn parse<S: TokenStream>(&mut self, parser: &mut Parser<S>) -> Result<(), Self::Error> {
        parser.bump_expected(SyntaxKind::LBrace);

        loop {
            parser.set_newline_as_trivia(true);
            if parser.current_kind() == Some(SyntaxKind::RBrace) || parser.current_kind().is_none()
            {
                break;
            }

            if parser
                .current_kind()
                .map(SyntaxKind::is_item_head)
                .unwrap_or_default()
            {
                parser.parse(ItemScope::default())?;
                continue;
            }

            parse_stmt(parser)?;

            parser.set_newline_as_trivia(false);
            parser.expect(&[SyntaxKind::Newline, SyntaxKind::RBrace], None)?;
            parser.bump_if(SyntaxKind::Newline);
        }

        if parser.find(
            SyntaxKind::RBrace,
            crate::ExpectedKind::ClosingBracket {
                bracket: SyntaxKind::RBrace,
                parent: SyntaxKind::BlockExpr,
            },
        )? {
            parser.bump();
        }
        Ok(())
    }
}

define_scope! { IfExprScope, IfExpr }
impl super::Parse for IfExprScope {
    type Error = Recovery<ErrProof>;

    fn parse<S: TokenStream>(&mut self, parser: &mut Parser<S>) -> Result<(), Self::Error> {
        parser.bump_expected(SyntaxKind::IfKw);

        parser.set_scope_recovery_stack(&[SyntaxKind::LBrace, SyntaxKind::ElseKw]);
        parse_expr_no_struct(parser)?;

        if parser.find_and_pop(SyntaxKind::LBrace, ExpectedKind::Body(SyntaxKind::IfExpr))? {
            parser.parse(BlockExprScope::default())?;
        }

        if parser.current_kind() == Some(SyntaxKind::ElseKw) {
            parser.bump();

            parser.expect(&[SyntaxKind::LBrace, SyntaxKind::IfKw], None)?;
            parse_expr(parser)?;
        }
        Ok(())
    }
}

define_scope! { WithExprScope, WithExpr }
impl super::Parse for WithExprScope {
    type Error = Recovery<ErrProof>;

    fn parse<S: TokenStream>(&mut self, parser: &mut Parser<S>) -> Result<(), Self::Error> {
        // Expect `with` identifier
        let is_with = parser
            .current_token()
            .map(|t| t.text() == "with")
            .unwrap_or(false);
        if !is_with {
            return parser.error_and_recover("expected `with`");
        }
        parser.bump();

        parser.set_scope_recovery_stack(&[SyntaxKind::LParen, SyntaxKind::LBrace]);
        // Parse with parameter list: (Effect = value, ...)
        parser.parse(WithParamListScope::default())?;
        // Done with LParen recovery token
        parser.pop_recovery_stack();

        // Parse block body (required)
        if parser.current_kind() != Some(SyntaxKind::LBrace) {
            return parser.error_and_recover("`with` block requires a body `{ ... }`");
        }
        parser.parse(BlockExprScope::default())?;
        Ok(())
    }
}

define_scope! { WithParamListScope, WithParamList, (RParen, Comma) }
impl super::Parse for WithParamListScope {
    type Error = Recovery<ErrProof>;

    fn parse<S: TokenStream>(&mut self, parser: &mut Parser<S>) -> Result<(), Self::Error> {
        parse_list(
            parser,
            false,
            SyntaxKind::WithParamList,
            (SyntaxKind::LParen, SyntaxKind::RParen),
            |parser| parser.parse(WithParamScope::default()),
        )
    }
}

define_scope! { WithParamScope, WithParam }
impl super::Parse for WithParamScope {
    type Error = Recovery<ErrProof>;

    fn parse<S: TokenStream>(&mut self, parser: &mut Parser<S>) -> Result<(), Self::Error> {
        parser.set_newline_as_trivia(false);

        // `with` parameter supports either:
        // - `Key = value` (legacy)
        // - `value` (shorthand; key inferred from value type / usage)
        let is_keyed = parser.dry_run(|p| {
            if !p.parse_ok(path::PathScope::default()).is_ok_and(identity) {
                return false;
            }
            p.current_kind() == Some(SyntaxKind::Eq)
        });

        if is_keyed {
            // effect key path
            parser.or_recover(|p| p.parse(path::PathScope::default()))?;
            parser.bump_expected(SyntaxKind::Eq);
            parse_expr(parser)
        } else {
            // shorthand value expression
            parse_expr(parser)
        }
    }
}

define_scope! { MatchExprScope, MatchExpr }
impl super::Parse for MatchExprScope {
    type Error = Recovery<ErrProof>;

    fn parse<S: TokenStream>(&mut self, parser: &mut Parser<S>) -> Result<(), Self::Error> {
        parser.bump_expected(SyntaxKind::MatchKw);

        parse_expr_no_struct(parser)?;
        if parser.find(
            SyntaxKind::LBrace,
            ExpectedKind::Body(SyntaxKind::MatchExpr),
        )? {
            parser.parse(MatchArmListScope::default())?;
        }
        Ok(())
    }
}

define_scope! { MatchArmListScope, MatchArmList, (SyntaxKind::Newline, SyntaxKind::RBrace, SyntaxKind::Comma) }
impl super::Parse for MatchArmListScope {
    type Error = Recovery<ErrProof>;

    fn parse<S: TokenStream>(&mut self, parser: &mut Parser<S>) -> Result<(), Self::Error> {
        parser.bump_expected(SyntaxKind::LBrace);

        loop {
            parser.set_newline_as_trivia(true);
            if parser.current_kind() == Some(SyntaxKind::RBrace) {
                break;
            }

            parser.parse(MatchArmScope::default())?;
            parser.set_newline_as_trivia(false);

<<<<<<< HEAD
            // Allow optional comma after match arm, then newline or closing brace
            parser.bump_if(SyntaxKind::Comma);

            parser.expect(&[SyntaxKind::Newline, SyntaxKind::RBrace], None)?;
            if !parser.bump_if(SyntaxKind::Newline) {
=======
            parser.expect(
                &[SyntaxKind::Comma, SyntaxKind::Newline, SyntaxKind::RBrace],
                None,
            )?;
            let comma = parser.bump_if(SyntaxKind::Comma);
            let nl = parser.bump_if(SyntaxKind::Newline);
            if !(comma || nl) {
>>>>>>> 4448a251
                break;
            }
        }
        parser.bump_expected(SyntaxKind::RBrace);
        Ok(())
    }
}

define_scope! { MatchArmScope, MatchArm }
impl super::Parse for MatchArmScope {
    type Error = Recovery<ErrProof>;

    fn parse<S: TokenStream>(&mut self, parser: &mut Parser<S>) -> Result<(), Self::Error> {
        parser.set_newline_as_trivia(false);

        parser.set_scope_recovery_stack(&[SyntaxKind::FatArrow]);
        parse_pat(parser)?;

        if parser.find_and_pop(SyntaxKind::FatArrow, ExpectedKind::Unspecified)? {
            parser.bump();
        }
        parse_expr(parser)
    }
}

define_scope! { pub(crate) LitExprScope, LitExpr }
impl super::Parse for LitExprScope {
    type Error = Infallible;

    /// Caller is expected to verify that the next token is a literal.
    fn parse<S: TokenStream>(&mut self, parser: &mut Parser<S>) -> Result<(), Self::Error> {
        parser.parse(lit::LitScope::default())
    }
}

define_scope! { PathExprScope{ allow_record_init: bool }, PathExpr }
impl super::Parse for PathExprScope {
    type Error = Recovery<ErrProof>;

    fn parse<S: TokenStream>(&mut self, parser: &mut Parser<S>) -> Result<(), Self::Error> {
        parser.or_recover(|p| {
            p.parse(path::PathScope::new(true)).map_err(|_| {
                crate::ParseError::Msg(
                    "expected an expression".into(),
                    TextRange::empty(p.end_of_prev_token),
                )
            })
        })?;

        if parser.current_kind() == Some(SyntaxKind::LBrace) && self.allow_record_init {
            self.set_kind(SyntaxKind::RecordInitExpr);
            parser.parse(RecordFieldListScope::default())?;
        }
        Ok(())
    }
}

define_scope! { RecordFieldListScope, RecordFieldList, (RBrace, Comma) }
impl super::Parse for RecordFieldListScope {
    type Error = Recovery<ErrProof>;

    fn parse<S: TokenStream>(&mut self, parser: &mut Parser<S>) -> Result<(), Self::Error> {
        parse_list(
            parser,
            true,
            SyntaxKind::RecordFieldList,
            (SyntaxKind::LBrace, SyntaxKind::RBrace),
            |parser| parser.parse(RecordFieldScope::default()),
        )
    }
}

define_scope! { RecordFieldScope, RecordField }
impl super::Parse for RecordFieldScope {
    type Error = Recovery<ErrProof>;

    fn parse<S: TokenStream>(&mut self, parser: &mut Parser<S>) -> Result<(), Self::Error> {
        parser.set_newline_as_trivia(false);

        if matches!(
            parser.peek_two(),
            (Some(SyntaxKind::Ident), Some(SyntaxKind::Colon))
        ) {
            parser.bump_if(SyntaxKind::Ident);
            parser.bump_expected(SyntaxKind::Colon);
        }

        parse_expr(parser)
    }
}

define_scope! { ParenScope, ParenExpr, (RParen, Comma) }
impl super::Parse for ParenScope {
    type Error = Recovery<ErrProof>;

    fn parse<S: TokenStream>(&mut self, parser: &mut Parser<S>) -> Result<(), Self::Error> {
        parser.bump_expected(SyntaxKind::LParen);

        if parser.bump_if(SyntaxKind::RParen) {
            self.set_kind(SyntaxKind::TupleExpr);
            return Ok(());
        }

        loop {
            if parser.bump_if(SyntaxKind::RParen) {
                return Ok(());
            }
            parse_expr(parser)?;
            parser.expect(&[SyntaxKind::RParen, SyntaxKind::Comma], None)?;

            if parser.bump_if(SyntaxKind::Comma) {
                self.set_kind(SyntaxKind::TupleExpr);
                continue;
            }
            break;
        }
        parser.bump_expected(SyntaxKind::RParen);
        Ok(())
    }
}

define_scope! { ArrayScope, ArrayExpr, (RBracket, Comma, SemiColon) }
impl super::Parse for ArrayScope {
    type Error = Recovery<ErrProof>;

    fn parse<S: TokenStream>(&mut self, parser: &mut Parser<S>) -> Result<(), Self::Error> {
        parser.bump_expected(SyntaxKind::LBracket);

        if parser.bump_if(SyntaxKind::RBracket) {
            return Ok(());
        }

        parse_expr(parser)?;
        parser.expect(
            &[
                SyntaxKind::SemiColon,
                SyntaxKind::Comma,
                SyntaxKind::RBracket,
            ],
            None,
        )?;

        if parser.bump_if(SyntaxKind::SemiColon) {
            self.set_kind(SyntaxKind::ArrayRepExpr);
            parse_expr(parser)?;
        } else {
            while parser.bump_if(SyntaxKind::Comma) {
                if parser.bump_if(SyntaxKind::RBracket) {
                    return Ok(());
                }

                parse_expr(parser)?;
                parser.expect(&[SyntaxKind::Comma, SyntaxKind::RBracket], None)?;
            }
        }

        if parser.find(
            SyntaxKind::RBracket,
            ExpectedKind::ClosingBracket {
                bracket: SyntaxKind::RBracket,
                parent: SyntaxKind::ArrayExpr,
            },
        )? {
            parser.bump();
        }
        Ok(())
    }
}<|MERGE_RESOLUTION|>--- conflicted
+++ resolved
@@ -270,13 +270,6 @@
             parser.parse(MatchArmScope::default())?;
             parser.set_newline_as_trivia(false);
 
-<<<<<<< HEAD
-            // Allow optional comma after match arm, then newline or closing brace
-            parser.bump_if(SyntaxKind::Comma);
-
-            parser.expect(&[SyntaxKind::Newline, SyntaxKind::RBrace], None)?;
-            if !parser.bump_if(SyntaxKind::Newline) {
-=======
             parser.expect(
                 &[SyntaxKind::Comma, SyntaxKind::Newline, SyntaxKind::RBrace],
                 None,
@@ -284,7 +277,6 @@
             let comma = parser.bump_if(SyntaxKind::Comma);
             let nl = parser.bump_if(SyntaxKind::Newline);
             if !(comma || nl) {
->>>>>>> 4448a251
                 break;
             }
         }
