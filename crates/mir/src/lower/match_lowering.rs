//! Match lowering for MIR: converts supported `match` expressions into switches and prepares
//! enum pattern bindings using decision trees for optimized codegen.

use hir::analysis::ty::{
    decision_tree::{
        Case, DecisionTree, LeafNode, Projection, ProjectionPath, SwitchNode, build_decision_tree,
    },
    pattern_analysis::PatternMatrix,
    simplified_pattern::ConstructorKind,
    ty_def::InvalidCause,
};

<<<<<<< HEAD
        let mut merge_block: Option<BasicBlockId> = None;
        let mut arm_blocks = Vec::with_capacity(arms.len());
        for arm in arms {
            let arm_entry = self.alloc_block();
            let (arm_end, _) = self.lower_expr_in(arm_entry, arm.body);
            let terminates = arm_end.is_none();
            if let Some(end_block) = arm_end {
                let merge = match merge_block {
                    Some(block) => block,
                    None => {
                        let block = self.alloc_block();
                        merge_block = Some(block);
                        block
                    }
                };
                self.set_terminator(end_block, Terminator::Goto { target: merge });
            }
            arm_blocks.push((arm_entry, terminates));
        }

        let mut targets = Vec::new();
        let mut default_block = None;
        for (idx, pattern) in patterns.iter().enumerate() {
            let (block_id, _) = arm_blocks[idx];
            match pattern {
                MatchArmPattern::Literal(value) => targets.push(SwitchTarget {
                    value: value.clone(),
                    block: block_id,
                }),
                MatchArmPattern::Enum { variant_index, .. } => targets.push(SwitchTarget {
                    value: SwitchValue::Enum(*variant_index),
                    block: block_id,
                }),
                MatchArmPattern::Wildcard => default_block = Some(block_id),
            }
        }

        let default_block = default_block.unwrap_or_else(|| {
            let unreachable_block = self.alloc_block();
            self.set_terminator(unreachable_block, Terminator::Unreachable);
            unreachable_block
        });

        self.populate_enum_binding_values(patterns, scrutinee_value, match_expr);

        // For enum scrutinees, always switch on the in-memory discriminant instead of the heap
        // pointer, even for payload-less enums.
        let discr_value = if patterns
            .iter()
            .any(|pat| matches!(pat, MatchArmPattern::Enum { .. }))
        {
            let scrut_ty = self.typed_body.expr_ty(self.db, scrutinee);
            let (base_ty, _) = scrut_ty.decompose_ty_app(self.db);
            if let TyData::TyBase(TyBase::Adt(adt_def)) = base_ty.data(self.db)
                && matches!(adt_def.adt_ref(self.db), AdtRef::Enum(_))
            {
                let ptr_ty = match self.value_address_space(scrutinee_value) {
                    AddressSpaceKind::Memory => self.core.helper_ty(CoreHelperTy::MemPtr),
                    AddressSpaceKind::Storage => self.core.helper_ty(CoreHelperTy::StorPtr),
                };
                let callable =
                    self.core
                        .make_callable(match_expr, CoreHelper::GetDiscriminant, &[ptr_ty]);
                let ty = callable.ret_ty(self.db);
                self.mir_body.alloc_value(ValueData {
                    ty,
                    origin: ValueOrigin::Call(CallOrigin {
                        expr: match_expr,
                        callable,
                        args: vec![scrutinee_value],
                        receiver_space: None,
                        resolved_name: None,
                    }),
                })
            } else {
                discr_value
            }
        } else {
            discr_value
        };

        self.set_terminator(
            scrut_block,
            Terminator::Switch {
                discr: discr_value,
                targets,
                default: default_block,
                origin: SwitchOrigin::MatchExpr(match_expr),
            },
        );

        let arms_info = arms
            .iter()
            .zip(patterns.iter())
            .zip(arm_blocks.iter())
            .map(
                |((arm, pattern), (block_id, terminates))| MatchArmLowering {
                    pattern: pattern.clone(),
                    body: arm.body,
                    block: *block_id,
                    terminates: *terminates,
                },
            )
            .collect();

        self.mir_body.match_info.insert(
            match_expr,
            MatchLoweringInfo {
                scrutinee: scrutinee_value,
                merge_block,
                arms: arms_info,
            },
        );

        let value_id = self.ensure_value(match_expr);
        (merge_block, value_id)
    }

    /// Collects supported match arm patterns, rejecting unsupported combinations.
    ///
    /// # Parameters
    /// - `arms`: Match arms to analyze.
    ///
    /// # Returns
    /// Vector of patterns if supported, otherwise `None`.
    pub(super) fn match_arm_patterns(&self, arms: &[MatchArm]) -> Option<Vec<MatchArmPattern>> {
        if arms.is_empty() {
            return None;
        }

        let mut seen_values: FxHashSet<SwitchValue> = FxHashSet::default();
        let mut has_wildcard = false;
        let mut patterns = Vec::with_capacity(arms.len());

        for arm in arms {
            if self.is_wildcard_pat(arm.pat) {
                if has_wildcard {
                    return None;
                }
                has_wildcard = true;
                patterns.push(MatchArmPattern::Wildcard);
                continue;
            }

            if let Some(value) = self.literal_pat_value(arm.pat) {
                if !seen_values.insert(value.clone()) {
                    return None;
                }
                patterns.push(MatchArmPattern::Literal(value));
                continue;
            }

            if let Some(pattern) = self.enum_pat_value(arm.pat) {
                if let MatchArmPattern::Enum { variant_index, .. } = pattern
                    && !seen_values.insert(SwitchValue::Enum(variant_index))
                {
                    return None;
                }
                patterns.push(pattern);
                continue;
            }

            return None;
        }
=======
use super::*;
>>>>>>> 4448a251

/// Context passed through decision tree lowering recursion.
///
/// Bundles the invariant data needed at each level of the tree traversal,
/// keeping the recursive function signatures manageable.
struct MatchLoweringCtx<'db> {
    scrutinee_value: ValueId,
    scrutinee_ty: TyId<'db>,
    match_expr: ExprId,
    /// Block for the wildcard arm (if any), used as default fallback.
    wildcard_arm_block: Option<BasicBlockId>,
}

impl<'db, 'a> MirBuilder<'db, 'a> {
    /// Extracts a literal `SwitchValue` from a pattern when possible.
    ///
    /// # Parameters
    /// - `pat`: Pattern id to inspect.
    ///
    /// # Returns
    /// Literal switch value or `None` when not supported.
    pub(super) fn literal_pat_value(&self, pat: PatId) -> Option<SwitchValue> {
        let Partial::Present(pat_data) = pat.data(self.db, self.body) else {
            return None;
        };

        match pat_data {
            Pat::Lit(lit) => {
                let Partial::Present(lit) = lit else {
                    return None;
                };
                match lit {
                    LitKind::Int(value) => {
                        let ty = self.typed_body.pat_ty(self.db, pat);
                        let bits = self.int_type_bits(ty)?;
                        if bits > 256 {
                            return None;
                        }
                        let literal = value.data(self.db).clone();
                        let literal_bits = literal.bits();
                        if literal_bits > bits as u64 {
                            return None;
                        }
                        Some(SwitchValue::Int(literal))
                    }
                    LitKind::Bool(value) => {
                        if !self.typed_body.pat_ty(self.db, pat).is_bool(self.db) {
                            return None;
                        }
                        Some(SwitchValue::Bool(*value))
                    }
                    _ => None,
                }
            }
            _ => None,
        }
    }

    /// Resolves an enum variant path within a scope.
    ///
    /// # Parameters
    /// - `path`: Path to resolve.
    /// - `scope`: Scope to use for resolution.
    ///
    /// # Returns
    /// Resolved variant metadata or `None` on failure.
    pub(super) fn resolve_enum_variant(
        &self,
        path: PathId<'db>,
        scope: ScopeId<'db>,
    ) -> Option<ResolvedVariant<'db>> {
        let res = resolve_path(
            self.db,
            path,
            scope,
            PredicateListId::empty_list(self.db),
            false,
        )
        .ok()?;
        match res {
            PathRes::EnumVariant(variant) => Some(variant),
            _ => None,
        }
    }

    /// Converts enum patterns into `MatchArmPattern` when resolvable.
    ///
    /// # Parameters
    /// - `pat`: Pattern id to inspect.
    ///
    /// # Returns
    /// Enum pattern info or `None` when not an enum pattern.
    pub(super) fn enum_pat_value(&self, pat: PatId) -> Option<MatchArmPattern> {
        let Partial::Present(pat_data) = pat.data(self.db, self.body) else {
            return None;
        };
        let body = self.typed_body.body()?;
        let scope = body.scope();

        if let Pat::Path(path, ..) = pat_data
            && let Some(path) = path.to_opt()
            && let Some(variant) = self.resolve_enum_variant(path, scope)
        {
            let enum_name = variant
                .enum_(self.db)
                .name(self.db)
                .to_opt()
                .unwrap()
                .data(self.db)
                .to_string();
            return Some(MatchArmPattern::Enum {
                variant_index: variant.variant.idx as u64,
                enum_name,
            });
        }

        if let Pat::PathTuple(path, _elem_pats) = pat_data
            && let Some(path) = path.to_opt()
            && let Some(variant) = self.resolve_enum_variant(path, scope)
        {
            let enum_name = variant
                .enum_(self.db)
                .name(self.db)
                .to_opt()
                .unwrap()
                .data(self.db)
                .to_string();

            return Some(MatchArmPattern::Enum {
                variant_index: variant.variant.idx as u64,
                enum_name,
            });
        }

        None
    }

    /// Returns `true` if the pattern is a wildcard (`_`).
    ///
    /// # Parameters
    /// - `pat`: Pattern id to inspect.
    ///
    /// # Returns
    /// `true` when the pattern is a wildcard.
    pub(super) fn is_wildcard_pat(&self, pat: PatId) -> bool {
        matches!(
            pat.data(self.db, self.body),
            Partial::Present(Pat::WildCard)
        )
    }

    /// Lowers a match expression using decision trees for optimized codegen.
    ///
    /// # Parameters
    /// - `block`: Entry block for the match.
    /// - `match_expr`: Expression id of the match.
    /// - `scrutinee`: Scrutinee expression id.
    /// - `arms`: Match arms to lower.
    ///
    /// # Returns
    /// Successor merge block (if any) and the value representing the match expression.
    pub(super) fn lower_match_with_decision_tree(
        &mut self,
        block: BasicBlockId,
        match_expr: ExprId,
        scrutinee: ExprId,
        arms: &[MatchArm],
    ) -> (Option<BasicBlockId>, ValueId) {
        // Lower the scrutinee to get its value
        let (scrut_block_opt, scrutinee_value) = self.lower_expr_in(block, scrutinee);
        let Some(scrut_block) = scrut_block_opt else {
            let value = self.ensure_value(match_expr);
            return (None, value);
        };

        // Build pattern matrix from match arms
        let scrutinee_ty = self.typed_body.expr_ty(self.db, scrutinee);
        let Some(body) = self.typed_body.body() else {
            // No body available - this shouldn't happen for valid code.
            self.set_terminator(scrut_block, Terminator::Unreachable);
            let value = self.ensure_value(match_expr);
            return (None, value);
        };
        let scope = body.scope();

        let patterns: Vec<Pat> = arms
            .iter()
            .filter_map(|arm| {
                if let Partial::Present(pat) = arm.pat.data(self.db, self.body) {
                    Some(pat.clone())
                } else {
                    None
                }
            })
            .collect();

        if patterns.len() != arms.len() {
            // Some patterns couldn't be resolved. This indicates:
            // 1. Malformed AST from parsing errors, or
            // 2. Upstream type/name resolution errors that should have emitted diagnostics
            //
            // For valid programs, all patterns will be Present. Absent patterns mean the
            // HIR layer already reported errors, so we produce Unreachable MIR rather than
            // attempting to lower patterns we can't understand. This prevents cascading
            // errors from incomplete pattern information.
            debug_assert!(
                false,
                "MIR lowering: {} of {} match arm patterns are Absent - \
                 upstream errors should have been reported",
                arms.len() - patterns.len(),
                arms.len()
            );
            self.set_terminator(scrut_block, Terminator::Unreachable);
            let value = self.ensure_value(match_expr);
            return (None, value);
        }

        let matrix =
            PatternMatrix::from_hir_patterns(self.db, &patterns, self.body, scope, scrutinee_ty);

        // Build decision tree from pattern matrix
        let tree = build_decision_tree(self.db, &matrix);

        // Pre-lower each arm body to determine termination status and create blocks
        let mut merge_block: Option<BasicBlockId> = None;
        let mut arm_blocks = Vec::with_capacity(arms.len());
        for arm in arms {
            let arm_entry = self.alloc_block();
            let (arm_end, _) = self.lower_expr_in(arm_entry, arm.body);
            let terminates = arm_end.is_none();
            if let Some(end_block) = arm_end {
                let merge = match merge_block {
                    Some(block) => block,
                    None => {
                        let block = self.alloc_block();
                        merge_block = Some(block);
                        block
                    }
                };
                self.set_terminator(end_block, Terminator::Goto { target: merge });
            }
            arm_blocks.push((arm_entry, terminates));
        }

        // Find the wildcard arm block (if any) for use as default fallback.
        // This ensures that even for complete matches, the default routes to the
        // wildcard arm rather than unreachable.
        let wildcard_arm_block = arms
            .iter()
            .zip(arm_blocks.iter())
            .find(|(arm, _)| self.is_wildcard_pat(arm.pat))
            .map(|(_, (block_id, _))| *block_id);

        // Collect arm info for codegen (needed for match_info)
        let mut arms_info: Vec<MatchArmLowering> = arms
            .iter()
            .zip(arm_blocks.iter())
            .map(|(arm, (block_id, terminates))| {
                // Determine the pattern type for codegen
                let pattern = if self.is_wildcard_pat(arm.pat) {
                    MatchArmPattern::Wildcard
                } else if let Some(lit_val) = self.literal_pat_value(arm.pat) {
                    MatchArmPattern::Literal(lit_val)
                } else if let Some(enum_pat) = self.enum_pat_value(arm.pat) {
                    enum_pat
                } else {
                    // Fallback to wildcard for unsupported patterns
                    MatchArmPattern::Wildcard
                };

                MatchArmLowering {
                    pattern,
                    body: arm.body,
                    block: *block_id,
                    terminates: *terminates,
                    decision_tree_bindings: Vec::new(),
                }
            })
            .collect();

        // Populate decision tree bindings for tuple/struct/enum patterns.
        // Decision tree bindings handle all patterns uniformly, including nested enums.
        let leaf_bindings = self.collect_leaf_bindings(&tree);
        for (arm_idx, arm_info) in arms_info.iter_mut().enumerate() {
            if let Some(bindings) = leaf_bindings.get(&arm_idx) {
                for (name, path) in bindings {
                    let (place, value) = self.lower_projection_path_for_binding(
                        path,
                        scrutinee_value,
                        scrutinee_ty,
                        match_expr,
                    );
                    arm_info.decision_tree_bindings.push(DecisionTreeBinding {
                        name: name.clone(),
                        place,
                        value,
                    });
                }
<<<<<<< HEAD
                let binding_ty = self.typed_body.pat_ty(self.db, binding.pat_id);
                let ptr_ty = match self.value_address_space(scrutinee_value) {
                    AddressSpaceKind::Memory => self.core.helper_ty(CoreHelperTy::MemPtr),
                    AddressSpaceKind::Storage => self.core.helper_ty(CoreHelperTy::StorPtr),
                };
                let callable = self.core.make_callable(
                    match_expr,
                    CoreHelper::GetVariantField,
                    &[ptr_ty, binding_ty],
                );
                let offset_value = self.synthetic_u256(BigUint::from(binding.field_offset));
                let load_value = self.mir_body.alloc_value(ValueData {
                    ty: binding_ty,
                    origin: ValueOrigin::Call(CallOrigin {
                        expr: match_expr,
                        callable,
                        args: vec![scrutinee_value, offset_value],
                        receiver_space: None,
                        resolved_name: None,
                    }),
                });
                binding.value = Some(load_value);
=======
>>>>>>> 4448a251
            }
        }

        // Store match info for codegen
        self.mir_body.match_info.insert(
            match_expr,
            MatchLoweringInfo {
                scrutinee: scrutinee_value,
                merge_block,
                arms: arms_info,
            },
        );

        let ctx = MatchLoweringCtx {
            scrutinee_value,
            scrutinee_ty,
            match_expr,
            wildcard_arm_block,
        };
        let tree_entry = self.lower_decision_tree(&tree, &arm_blocks, &ctx);

        // Set scrut_block to jump to the tree entry
        self.set_terminator(scrut_block, Terminator::Goto { target: tree_entry });

        let value_id = self.ensure_value(match_expr);
        (merge_block, value_id)
    }

    /// Recursively lowers a decision tree to MIR basic blocks.
    ///
    /// # Parameters
    /// - `tree`: Decision tree node to lower.
    /// - `arm_blocks`: Pre-created blocks and termination status for each arm.
    /// - `ctx`: Match lowering context with scrutinee info and merge block.
    ///
    /// # Returns
    /// The entry basic block for this tree node.
    fn lower_decision_tree(
        &mut self,
        tree: &DecisionTree<'db>,
        arm_blocks: &[(BasicBlockId, bool)],
        ctx: &MatchLoweringCtx<'db>,
    ) -> BasicBlockId {
        match tree {
            DecisionTree::Leaf(leaf) => self.lower_leaf_node(leaf, arm_blocks),
            DecisionTree::Switch(switch_node) => {
                self.lower_switch_node(switch_node, arm_blocks, ctx)
            }
        }
    }

    /// Lowers a leaf node (match arm execution) to the pre-created arm block.
    fn lower_leaf_node(
        &mut self,
        leaf: &LeafNode<'db>,
        arm_blocks: &[(BasicBlockId, bool)],
    ) -> BasicBlockId {
        // Return the pre-created block for this arm
        // The arm body was already lowered during the pre-lowering phase
        let (arm_block, _terminates) = arm_blocks[leaf.arm_index];
        arm_block
    }

    /// Lowers a switch node (test and branch) to MIR basic blocks.
    fn lower_switch_node(
        &mut self,
        switch_node: &SwitchNode<'db>,
        arm_blocks: &[(BasicBlockId, bool)],
        ctx: &MatchLoweringCtx<'db>,
    ) -> BasicBlockId {
        // For Type constructors (tuples/structs), there's no discriminant to switch on.
        // We skip straight to the subtree and let the inner switches handle the actual values.
        let is_structural_only = switch_node.arms.iter().all(|(case, _)| {
            matches!(
                case,
                Case::Constructor(ConstructorKind::Type(_)) | Case::Default
            )
        });

        if is_structural_only && !switch_node.arms.is_empty() {
            // Find the structural subtree to descend into
            let structural_subtree = switch_node
                .arms
                .iter()
                .find(|(case, _)| matches!(case, Case::Constructor(ConstructorKind::Type(_))))
                .or_else(|| {
                    switch_node
                        .arms
                        .iter()
                        .find(|(case, _)| matches!(case, Case::Default))
                })
                .map(|(_, subtree)| subtree);

            if let Some(subtree) = structural_subtree {
                // For structural types, directly lower the subtree - no switch needed at this level
                return self.lower_decision_tree(subtree, arm_blocks, ctx);
            }
        }

        let test_block = self.alloc_block();

        // Extract the value to test based on the occurrence path
        let test_value = self.lower_occurrence(
            &switch_node.occurrence,
            ctx.scrutinee_value,
            ctx.scrutinee_ty,
            ctx.match_expr,
        );

        // Recursively lower each case
        let mut targets = vec![];
        let mut default_block = None;

        for (case, subtree) in &switch_node.arms {
            let subtree_entry = self.lower_decision_tree(subtree, arm_blocks, ctx);

            match case {
                Case::Constructor(ctor) => {
                    if let Some(switch_val) = self.constructor_to_switch_value(ctor) {
                        targets.push(SwitchTarget {
                            value: switch_val,
                            block: subtree_entry,
                        });
                    }
                }
                Case::Default => {
                    default_block = Some(subtree_entry);
                }
            }
        }

        // Use the decision tree's default, then wildcard arm, then unreachable.
        // This ensures MIR explicitly routes defaults to the wildcard arm rather than
        // having codegen rediscover it.
        let default = default_block.or(ctx.wildcard_arm_block).unwrap_or_else(|| {
            let unreachable = self.alloc_block();
            self.set_terminator(unreachable, Terminator::Unreachable);
            unreachable
        });

        // Always use MatchExpr origin for all switches in a decision tree match.
        // This ensures emit_match_switch is called, which reuses the same match temp
        // via match_values.entry(expr_id). All switches in the same match share
        // the same temp variable for collecting results.
        let origin = SwitchOrigin::MatchExpr(ctx.match_expr);

        self.set_terminator(
            test_block,
            Terminator::Switch {
                discr: test_value,
                targets,
                default,
                origin,
            },
        );

        test_block
    }

    /// Extracts a value from the scrutinee based on a projection path.
    ///
    /// Uses Place with projections - offset computation is deferred to codegen.
    /// This keeps MIR semantic and enables better analysis.
    fn lower_occurrence(
        &mut self,
        path: &ProjectionPath<'db>,
        scrutinee_value: ValueId,
        scrutinee_ty: TyId<'db>,
        match_expr: ExprId,
    ) -> ValueId {
        // Helper to check if a type is an enum
        fn is_enum_type(db: &dyn HirAnalysisDb, ty: TyId<'_>) -> bool {
            let (base_ty, _) = ty.decompose_ty_app(db);
            if let TyData::TyBase(TyBase::Adt(adt_def)) = base_ty.data(db) {
                matches!(adt_def.adt_ref(db), AdtRef::Enum(_))
            } else {
                false
            }
        }

        // Empty path means access the scrutinee directly
        // But we still need to extract discriminant for enums
        if path.is_empty() {
            if !is_enum_type(self.db, scrutinee_ty) {
                return scrutinee_value;
            }
            // Fall through to enum handling below
            let ptr_ty = match self.value_address_space(scrutinee_value) {
                AddressSpaceKind::Memory => self.core.helper_ty(CoreHelperTy::MemPtr),
                AddressSpaceKind::Storage => self.core.helper_ty(CoreHelperTy::StorPtr),
            };
            let callable =
                self.core
                    .make_callable(match_expr, CoreHelper::GetDiscriminant, &[ptr_ty]);
            let ty = callable.ret_ty(self.db);
            return self.mir_body.alloc_value(ValueData {
                ty,
                origin: ValueOrigin::Call(CallOrigin {
                    expr: match_expr,
                    callable,
                    args: vec![scrutinee_value],
                    effect_args: Vec::new(),
                    effect_kinds: Vec::new(),
                    receiver_space: None,
                    resolved_name: None,
                }),
            });
        }

        // Compute the result type of the projection
        let result_ty = self.compute_projection_result_type(scrutinee_ty, path);
        let addr_space = self.value_address_space(scrutinee_value);
        let is_aggregate = result_ty.field_count(self.db) > 0;

        // Build Place with the full projection path
        let place = Place::new(scrutinee_value, path.clone(), addr_space);

        // Use PlaceRef for aggregates (returns pointer), PlaceLoad for scalars (loads value)
        let origin = if is_aggregate {
            ValueOrigin::PlaceRef(place)
        } else {
            ValueOrigin::PlaceLoad(place)
        };

        let current_value = self.mir_body.alloc_value(ValueData {
            ty: result_ty,
            origin,
        });
        self.value_address_space.insert(current_value, addr_space);

        // For enums, extract the discriminant for switching
        if is_enum_type(self.db, result_ty) {
            let ptr_ty = match self.value_address_space(current_value) {
                AddressSpaceKind::Memory => self.core.helper_ty(CoreHelperTy::MemPtr),
                AddressSpaceKind::Storage => self.core.helper_ty(CoreHelperTy::StorPtr),
            };
            let callable =
                self.core
                    .make_callable(match_expr, CoreHelper::GetDiscriminant, &[ptr_ty]);
            let ty = callable.ret_ty(self.db);
            return self.mir_body.alloc_value(ValueData {
                ty,
                origin: ValueOrigin::Call(CallOrigin {
                    expr: match_expr,
                    callable,
                    args: vec![current_value],
                    effect_args: Vec::new(),
                    effect_kinds: Vec::new(),
                    receiver_space: None,
                    resolved_name: None,
                }),
            });
        }

        current_value
    }

    /// Converts a constructor to a switch value for MIR.
    fn constructor_to_switch_value(&self, ctor: &ConstructorKind<'db>) -> Option<SwitchValue> {
        match ctor {
            ConstructorKind::Variant(variant, _) => Some(SwitchValue::Enum(variant.idx as u64)),
            ConstructorKind::Literal(lit, _) => match lit {
                LitKind::Int(value) => Some(SwitchValue::Int(value.data(self.db).clone())),
                LitKind::Bool(value) => Some(SwitchValue::Bool(*value)),
                _ => None,
            },
            ConstructorKind::Type(_) => None,
        }
    }

    /// Extracts a value from the scrutinee for binding purposes.
    ///
    /// Returns both:
    /// - a `PlaceRef` value that references the bound location, and
    /// - the binding's "value" (a `PlaceLoad` for scalars, `PlaceRef` for aggregates).
    fn lower_projection_path_for_binding(
        &mut self,
        path: &ProjectionPath<'db>,
        scrutinee_value: ValueId,
        scrutinee_ty: TyId<'db>,
        _match_expr: ExprId,
    ) -> (ValueId, ValueId) {
        // Empty path means we bind to the scrutinee itself
        if path.is_empty() {
            return (scrutinee_value, scrutinee_value);
        }

        // Compute the final type by walking the projection path
        let final_ty = self.compute_projection_result_type(scrutinee_ty, path);
        let is_aggregate = final_ty.field_count(self.db) > 0;

        // Track address space for the result
        let addr_space = self.value_address_space(scrutinee_value);

        // Create the Place
        let place = Place::new(scrutinee_value, path.clone(), addr_space);

        let place_ref_id = self.mir_body.alloc_value(ValueData {
            ty: final_ty,
            origin: ValueOrigin::PlaceRef(place.clone()),
        });
        self.value_address_space.insert(place_ref_id, addr_space);

        // Use PlaceRef for aggregates (pointer only), PlaceLoad for scalars (load value).
        // When aggregate, re-use the place ref as the "value".
        let value_id = if is_aggregate {
            place_ref_id
        } else {
            let loaded_id = self.mir_body.alloc_value(ValueData {
                ty: final_ty,
                origin: ValueOrigin::PlaceLoad(place),
            });
            self.value_address_space.insert(loaded_id, addr_space);
            loaded_id
        };

        (place_ref_id, value_id)
    }

    /// Computes the result type of applying a projection path to a type.
    ///
    /// Returns an invalid type if any projection step is out of bounds,
    /// which will cause downstream type errors rather than silent bugs.
    fn compute_projection_result_type(
        &self,
        base_ty: TyId<'db>,
        path: &ProjectionPath<'db>,
    ) -> TyId<'db> {
        let mut current_ty = base_ty;

        for proj in path.iter() {
            match proj {
                Projection::Field(field_idx) => {
                    let field_types = current_ty.field_types(self.db);
                    if let Some(&field_ty) = field_types.get(*field_idx) {
                        current_ty = field_ty;
                    } else {
                        // Out of bounds field access - return invalid type
                        return TyId::invalid(self.db, InvalidCause::Other);
                    }
                }
                Projection::VariantField {
                    variant,
                    enum_ty,
                    field_idx,
                } => {
                    let ctor = ConstructorKind::Variant(*variant, *enum_ty);
                    let field_types = ctor.field_types(self.db);
                    if let Some(&field_ty) = field_types.get(*field_idx) {
                        current_ty = field_ty;
                    } else {
                        // Out of bounds variant field access - return invalid type
                        return TyId::invalid(self.db, InvalidCause::Other);
                    }
                }

                // Index projections use Infallible for the dynamic index type in HIR,
                // so Dynamic(...) is impossible to construct. Constant index would
                // require array pattern support which doesn't exist yet.
                // Return invalid type for error recovery.
                Projection::Index(idx_source) => match idx_source {
                    hir::projection::IndexSource::Constant(_) => {
                        return TyId::invalid(self.db, InvalidCause::Other);
                    }
                    hir::projection::IndexSource::Dynamic(infallible) => match *infallible {},
                },
                Projection::Deref => {
                    return TyId::invalid(self.db, InvalidCause::Other);
                }
            }
        }

        current_ty
    }

    /// Collects all bindings from decision tree leaves, grouped by arm index.
    ///
    /// Returns a map from arm_index to a list of (variable_name, projection_path) pairs.
    fn collect_leaf_bindings(
        &self,
        tree: &DecisionTree<'db>,
    ) -> FxHashMap<usize, Vec<(String, ProjectionPath<'db>)>> {
        let mut bindings_by_arm: FxHashMap<usize, Vec<(String, ProjectionPath<'db>)>> =
            FxHashMap::default();
        self.collect_leaf_bindings_recursive(tree, &mut bindings_by_arm);
        bindings_by_arm
    }

    fn collect_leaf_bindings_recursive(
        &self,
        tree: &DecisionTree<'db>,
        bindings_by_arm: &mut FxHashMap<usize, Vec<(String, ProjectionPath<'db>)>>,
    ) {
        match tree {
            DecisionTree::Leaf(leaf) => {
                let arm_bindings = bindings_by_arm.entry(leaf.arm_index).or_default();
                for ((ident_id, _binding_idx), path) in &leaf.bindings {
                    let name = ident_id.data(self.db).to_string();
                    // Deduplicate by name. The binding_idx in the key distinguishes
                    // different binding sites in the decision tree, but within a single
                    // arm all occurrences of a variable name should resolve to the same
                    // binding. Taking the first occurrence is correct because all paths
                    // to this leaf will produce the same binding for that name.
                    if !arm_bindings.iter().any(|(n, _)| n == &name) {
                        arm_bindings.push((name, path.clone()));
                    }
                }
            }
            DecisionTree::Switch(switch_node) => {
                for (_, subtree) in &switch_node.arms {
                    self.collect_leaf_bindings_recursive(subtree, bindings_by_arm);
                }
            }
        }
    }
}<|MERGE_RESOLUTION|>--- conflicted
+++ resolved
@@ -10,174 +10,7 @@
     ty_def::InvalidCause,
 };
 
-<<<<<<< HEAD
-        let mut merge_block: Option<BasicBlockId> = None;
-        let mut arm_blocks = Vec::with_capacity(arms.len());
-        for arm in arms {
-            let arm_entry = self.alloc_block();
-            let (arm_end, _) = self.lower_expr_in(arm_entry, arm.body);
-            let terminates = arm_end.is_none();
-            if let Some(end_block) = arm_end {
-                let merge = match merge_block {
-                    Some(block) => block,
-                    None => {
-                        let block = self.alloc_block();
-                        merge_block = Some(block);
-                        block
-                    }
-                };
-                self.set_terminator(end_block, Terminator::Goto { target: merge });
-            }
-            arm_blocks.push((arm_entry, terminates));
-        }
-
-        let mut targets = Vec::new();
-        let mut default_block = None;
-        for (idx, pattern) in patterns.iter().enumerate() {
-            let (block_id, _) = arm_blocks[idx];
-            match pattern {
-                MatchArmPattern::Literal(value) => targets.push(SwitchTarget {
-                    value: value.clone(),
-                    block: block_id,
-                }),
-                MatchArmPattern::Enum { variant_index, .. } => targets.push(SwitchTarget {
-                    value: SwitchValue::Enum(*variant_index),
-                    block: block_id,
-                }),
-                MatchArmPattern::Wildcard => default_block = Some(block_id),
-            }
-        }
-
-        let default_block = default_block.unwrap_or_else(|| {
-            let unreachable_block = self.alloc_block();
-            self.set_terminator(unreachable_block, Terminator::Unreachable);
-            unreachable_block
-        });
-
-        self.populate_enum_binding_values(patterns, scrutinee_value, match_expr);
-
-        // For enum scrutinees, always switch on the in-memory discriminant instead of the heap
-        // pointer, even for payload-less enums.
-        let discr_value = if patterns
-            .iter()
-            .any(|pat| matches!(pat, MatchArmPattern::Enum { .. }))
-        {
-            let scrut_ty = self.typed_body.expr_ty(self.db, scrutinee);
-            let (base_ty, _) = scrut_ty.decompose_ty_app(self.db);
-            if let TyData::TyBase(TyBase::Adt(adt_def)) = base_ty.data(self.db)
-                && matches!(adt_def.adt_ref(self.db), AdtRef::Enum(_))
-            {
-                let ptr_ty = match self.value_address_space(scrutinee_value) {
-                    AddressSpaceKind::Memory => self.core.helper_ty(CoreHelperTy::MemPtr),
-                    AddressSpaceKind::Storage => self.core.helper_ty(CoreHelperTy::StorPtr),
-                };
-                let callable =
-                    self.core
-                        .make_callable(match_expr, CoreHelper::GetDiscriminant, &[ptr_ty]);
-                let ty = callable.ret_ty(self.db);
-                self.mir_body.alloc_value(ValueData {
-                    ty,
-                    origin: ValueOrigin::Call(CallOrigin {
-                        expr: match_expr,
-                        callable,
-                        args: vec![scrutinee_value],
-                        receiver_space: None,
-                        resolved_name: None,
-                    }),
-                })
-            } else {
-                discr_value
-            }
-        } else {
-            discr_value
-        };
-
-        self.set_terminator(
-            scrut_block,
-            Terminator::Switch {
-                discr: discr_value,
-                targets,
-                default: default_block,
-                origin: SwitchOrigin::MatchExpr(match_expr),
-            },
-        );
-
-        let arms_info = arms
-            .iter()
-            .zip(patterns.iter())
-            .zip(arm_blocks.iter())
-            .map(
-                |((arm, pattern), (block_id, terminates))| MatchArmLowering {
-                    pattern: pattern.clone(),
-                    body: arm.body,
-                    block: *block_id,
-                    terminates: *terminates,
-                },
-            )
-            .collect();
-
-        self.mir_body.match_info.insert(
-            match_expr,
-            MatchLoweringInfo {
-                scrutinee: scrutinee_value,
-                merge_block,
-                arms: arms_info,
-            },
-        );
-
-        let value_id = self.ensure_value(match_expr);
-        (merge_block, value_id)
-    }
-
-    /// Collects supported match arm patterns, rejecting unsupported combinations.
-    ///
-    /// # Parameters
-    /// - `arms`: Match arms to analyze.
-    ///
-    /// # Returns
-    /// Vector of patterns if supported, otherwise `None`.
-    pub(super) fn match_arm_patterns(&self, arms: &[MatchArm]) -> Option<Vec<MatchArmPattern>> {
-        if arms.is_empty() {
-            return None;
-        }
-
-        let mut seen_values: FxHashSet<SwitchValue> = FxHashSet::default();
-        let mut has_wildcard = false;
-        let mut patterns = Vec::with_capacity(arms.len());
-
-        for arm in arms {
-            if self.is_wildcard_pat(arm.pat) {
-                if has_wildcard {
-                    return None;
-                }
-                has_wildcard = true;
-                patterns.push(MatchArmPattern::Wildcard);
-                continue;
-            }
-
-            if let Some(value) = self.literal_pat_value(arm.pat) {
-                if !seen_values.insert(value.clone()) {
-                    return None;
-                }
-                patterns.push(MatchArmPattern::Literal(value));
-                continue;
-            }
-
-            if let Some(pattern) = self.enum_pat_value(arm.pat) {
-                if let MatchArmPattern::Enum { variant_index, .. } = pattern
-                    && !seen_values.insert(SwitchValue::Enum(variant_index))
-                {
-                    return None;
-                }
-                patterns.push(pattern);
-                continue;
-            }
-
-            return None;
-        }
-=======
 use super::*;
->>>>>>> 4448a251
 
 /// Context passed through decision tree lowering recursion.
 ///
@@ -476,31 +309,6 @@
                         value,
                     });
                 }
-<<<<<<< HEAD
-                let binding_ty = self.typed_body.pat_ty(self.db, binding.pat_id);
-                let ptr_ty = match self.value_address_space(scrutinee_value) {
-                    AddressSpaceKind::Memory => self.core.helper_ty(CoreHelperTy::MemPtr),
-                    AddressSpaceKind::Storage => self.core.helper_ty(CoreHelperTy::StorPtr),
-                };
-                let callable = self.core.make_callable(
-                    match_expr,
-                    CoreHelper::GetVariantField,
-                    &[ptr_ty, binding_ty],
-                );
-                let offset_value = self.synthetic_u256(BigUint::from(binding.field_offset));
-                let load_value = self.mir_body.alloc_value(ValueData {
-                    ty: binding_ty,
-                    origin: ValueOrigin::Call(CallOrigin {
-                        expr: match_expr,
-                        callable,
-                        args: vec![scrutinee_value, offset_value],
-                        receiver_space: None,
-                        resolved_name: None,
-                    }),
-                });
-                binding.value = Some(load_value);
-=======
->>>>>>> 4448a251
             }
         }
 
