//! Variant lowering helpers for MIR: handles enum constructor calls and unit variant paths.

use crate::layout;

use super::*;
use num_bigint::BigUint;

impl<'db, 'a> MirBuilder<'db, 'a> {
    /// Lowers an enum variant constructor call into allocation and payload/discriminant stores.
    ///
    /// # Parameters
    /// - `block`: Block to start lowering in.
    /// - `expr`: Call expression id for the variant ctor.
    ///
    /// # Returns
    /// Successor block and the allocated variant value when applicable.
    pub(super) fn try_lower_variant_ctor(
        &mut self,
        block: BasicBlockId,
        expr: ExprId,
    ) -> Option<(Option<BasicBlockId>, ValueId)> {
        let Partial::Present(Expr::Call(_, call_args)) = expr.data(self.db, self.body) else {
            return None;
        };
        let callable = self.typed_body.callable_expr(expr)?;
        let CallableDef::VariantCtor(variant) = callable.callable_def else {
            return None;
        };

        let variant_index = variant.idx as u64;

        let mut current = Some(block);
        let mut lowered_args = Vec::with_capacity(call_args.len());
        for arg in call_args.iter() {
            let Some(curr_block) = current else {
                break;
            };
            let (next_block, value) = self.lower_expr_in(curr_block, arg.expr);
            current = next_block;
            lowered_args.push(value);
        }

        let enum_ty = self.typed_body.expr_ty(self.db, expr);
        let total_size = self.enum_size_bytes(enum_ty).unwrap_or(64);

        let Some(curr_block) = current else {
            let value_id = self.ensure_value(expr);
            return Some((None, value_id));
        };

        let value_id = self.emit_alloc(expr, curr_block, total_size);
        self.emit_store_discriminant(expr, curr_block, value_id, variant_index);

        let mut stores = Vec::with_capacity(lowered_args.len());
        for (field_idx, arg_value) in lowered_args.iter().enumerate() {
            let arg_ty = self.typed_body.expr_ty(self.db, call_args[field_idx].expr);
            let offset = layout::variant_field_offset_bytes_or_word_aligned(
                self.db, enum_ty, variant, field_idx,
            );
            stores.push((offset, arg_ty, *arg_value));
        }
        let ptr_ty = match self.value_address_space(value_id) {
            AddressSpaceKind::Memory => self.core.helper_ty(CoreHelperTy::MemPtr),
            AddressSpaceKind::Storage => self.core.helper_ty(CoreHelperTy::StorPtr),
        };
        for (offset_bytes, field_ty, field_value) in stores {
            let callable =
                self.core
                    .make_callable(expr, CoreHelper::StoreVariantField, &[ptr_ty, field_ty]);
            let offset_value = self.synthetic_u256(BigUint::from(offset_bytes));
            let store_ret_ty = callable.ret_ty(self.db);
            let store_call = self.mir_body.alloc_value(ValueData {
                ty: store_ret_ty,
                origin: ValueOrigin::Call(CallOrigin {
                    expr,
                    callable,
                    args: vec![value_id, offset_value, field_value],
<<<<<<< HEAD
=======
                    effect_args: Vec::new(),
                    effect_kinds: Vec::new(),
>>>>>>> 4448a251
                    receiver_space: None,
                    resolved_name: None,
                }),
            });

            self.push_inst(
                curr_block,
                MirInst::EvalExpr {
                    expr,
                    value: store_call,
                    bind_value: false,
                },
            );
        }

        Some((Some(curr_block), value_id))
    }

    /// Lowers a unit variant path expression into an allocation plus discriminant store.
    ///
    /// # Parameters
    /// - `block`: Current basic block.
    /// - `expr`: Path expression id resolving to a unit variant.
    ///
    /// # Returns
    /// Successor block and the allocated variant value when applicable.
    pub(super) fn try_lower_unit_variant(
        &mut self,
        block: BasicBlockId,
        expr: ExprId,
    ) -> Option<(Option<BasicBlockId>, ValueId)> {
        let Partial::Present(Expr::Path(path)) = expr.data(self.db, self.body) else {
            return None;
        };
        let path = path.to_opt()?;
        let scope = self.typed_body.body()?.scope();
        let variant = self.resolve_enum_variant(path, scope)?;

        if !matches!(variant.kind(self.db), VariantKind::Unit) {
            return None;
        }

        let variant_index = variant.variant.idx as u64;
        let enum_ty = self.typed_body.expr_ty(self.db, expr);

        let enum_size = self.enum_size_bytes(enum_ty).unwrap_or(64);

        let curr_block = block;

        let value_id = self.emit_alloc(expr, curr_block, enum_size);
        self.emit_store_discriminant(expr, curr_block, value_id, variant_index);

        Some((Some(curr_block), value_id))
    }
}<|MERGE_RESOLUTION|>--- conflicted
+++ resolved
@@ -75,11 +75,8 @@
                     expr,
                     callable,
                     args: vec![value_id, offset_value, field_value],
-<<<<<<< HEAD
-=======
                     effect_args: Vec::new(),
                     effect_kinds: Vec::new(),
->>>>>>> 4448a251
                     receiver_space: None,
                     resolved_name: None,
                 }),
