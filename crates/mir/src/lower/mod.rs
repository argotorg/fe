--- conflicted
+++ resolved
@@ -31,17 +31,10 @@
     core_lib::{CoreHelper, CoreHelperTy, CoreLib, CoreLibError},
     ir::{
         AddressSpaceKind, BasicBlock, BasicBlockId, CallOrigin, CodeRegionRoot, ContractFunction,
-<<<<<<< HEAD
-        ContractFunctionKind, FieldPtrOrigin, IntrinsicOp, IntrinsicValue, LoopInfo,
-        MatchArmLowering, MatchArmPattern, MatchLoweringInfo, MirBody, MirFunction, MirInst,
-        MirModule, PatternBinding, SwitchOrigin, SwitchTarget, SwitchValue, SyntheticValue,
-        Terminator, ValueData, ValueId, ValueOrigin,
-=======
         ContractFunctionKind, DecisionTreeBinding, EffectProviderKind, FieldPtrOrigin, IntrinsicOp,
         IntrinsicValue, LoopInfo, MatchArmLowering, MatchArmPattern, MatchLoweringInfo, MirBody,
         MirFunction, MirInst, MirModule, Place, SwitchOrigin, SwitchTarget, SwitchValue,
         SyntheticValue, Terminator, ValueData, ValueId, ValueOrigin,
->>>>>>> 4448a251
     },
     monomorphize::monomorphize_functions,
 };
@@ -141,12 +134,8 @@
             continue;
         }
         let (_diags, typed_body) = check_func_body(db, func);
-<<<<<<< HEAD
-        let lowered = lower_function(db, func, typed_body.clone(), None)?;
-=======
         let default_effects = vec![EffectProviderKind::Storage; func.effect_params(db).count()];
         let lowered = lower_function(db, func, typed_body.clone(), None, default_effects)?;
->>>>>>> 4448a251
         templates.push(lowered);
     }
 
@@ -168,10 +157,7 @@
     func: Func<'db>,
     typed_body: TypedBody<'db>,
     receiver_space: Option<AddressSpaceKind>,
-<<<<<<< HEAD
-=======
     effect_provider_kinds: Vec<EffectProviderKind>,
->>>>>>> 4448a251
 ) -> MirLowerResult<MirFunction<'db>> {
     let Some(body) = func.body(db) else {
         let func_name = func
@@ -182,9 +168,6 @@
         return Err(MirLowerError::MissingBody { func_name });
     };
 
-<<<<<<< HEAD
-    let mut builder = MirBuilder::new(db, body, &typed_body, receiver_space)?;
-=======
     let effect_provider_kinds_for_func = effect_provider_kinds.clone();
     let mut builder = MirBuilder::new(
         db,
@@ -194,7 +177,6 @@
         receiver_space,
         effect_provider_kinds,
     )?;
->>>>>>> 4448a251
     let entry = builder.alloc_block();
     let fallthrough = builder.lower_root(entry, body.expr(db));
     builder.ensure_const_expr_values();
@@ -237,10 +219,7 @@
     pub(super) value_address_space: FxHashMap<ValueId, AddressSpaceKind>,
     /// For methods, the address space variant being lowered.
     pub(super) receiver_space: Option<AddressSpaceKind>,
-<<<<<<< HEAD
-=======
     pub(super) effect_provider_kinds: Vec<EffectProviderKind>,
->>>>>>> 4448a251
 }
 
 /// Loop context capturing break/continue targets.
@@ -266,10 +245,7 @@
         body: Body<'db>,
         typed_body: &'a TypedBody<'db>,
         receiver_space: Option<AddressSpaceKind>,
-<<<<<<< HEAD
-=======
         effect_provider_kinds: Vec<EffectProviderKind>,
->>>>>>> 4448a251
     ) -> Result<Self, MirLowerError> {
         let core = CoreLib::new(db, body)?;
 
@@ -285,10 +261,7 @@
             pat_address_space: FxHashMap::default(),
             value_address_space: FxHashMap::default(),
             receiver_space,
-<<<<<<< HEAD
-=======
             effect_provider_kinds,
->>>>>>> 4448a251
         };
 
         Ok(builder)
