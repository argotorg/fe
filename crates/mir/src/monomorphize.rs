--- conflicted
+++ resolved
@@ -16,16 +16,11 @@
 use rustc_hash::FxHashMap;
 
 use crate::{
-<<<<<<< HEAD
-    CallOrigin, MirFunction, ValueOrigin, dedup::deduplicate_mir, ir::AddressSpaceKind,
-    ir::IntrinsicOp, lower::lower_function,
-=======
     CallOrigin, MirFunction, ValueOrigin,
     dedup::deduplicate_mir,
     ir::AddressSpaceKind,
     ir::{EffectProviderKind, IntrinsicOp},
     lower::lower_function,
->>>>>>> 4448a251
 };
 
 /// Walks generic MIR templates, cloning them per concrete substitution so
@@ -64,19 +59,13 @@
     func: Func<'db>,
     args: Vec<TyId<'db>>,
     receiver_space: Option<AddressSpaceKind>,
-<<<<<<< HEAD
-=======
     effect_kinds: Vec<EffectProviderKind>,
->>>>>>> 4448a251
 }
 #[derive(Clone, PartialEq, Eq, Hash)]
 struct TemplateKey<'db> {
     func: Func<'db>,
     receiver_space: Option<AddressSpaceKind>,
-<<<<<<< HEAD
-=======
     effect_kinds: Vec<EffectProviderKind>,
->>>>>>> 4448a251
 }
 
 /// How a call target should be handled during monomorphization.
@@ -90,24 +79,17 @@
 
 impl<'db> InstanceKey<'db> {
     /// Pack a function and its (possibly empty) substitution list for hashing.
-<<<<<<< HEAD
-    fn new(func: Func<'db>, args: &[TyId<'db>], receiver_space: Option<AddressSpaceKind>) -> Self {
-=======
     fn new(
         func: Func<'db>,
         args: &[TyId<'db>],
         receiver_space: Option<AddressSpaceKind>,
         effect_kinds: &[EffectProviderKind],
     ) -> Self {
->>>>>>> 4448a251
         Self {
             func,
             args: args.to_vec(),
             receiver_space,
-<<<<<<< HEAD
-=======
             effect_kinds: effect_kinds.to_vec(),
->>>>>>> 4448a251
         }
     }
 }
@@ -123,10 +105,7 @@
                     TemplateKey {
                         func: func.func,
                         receiver_space: func.receiver_space,
-<<<<<<< HEAD
-=======
                         effect_kinds: func.effect_provider_kinds.clone(),
->>>>>>> 4448a251
                     },
                     idx,
                 )
@@ -162,13 +141,9 @@
             if should_seed {
                 // Seed non-generic functions immediately so we always emit them.
                 let receiver_space = self.templates[idx].receiver_space;
-<<<<<<< HEAD
-                let _ = self.ensure_instance(func, &[], receiver_space);
-=======
                 let default_effects =
                     vec![EffectProviderKind::Storage; func.effect_params(self.db).count()];
                 let _ = self.ensure_instance(func, &[], receiver_space, &default_effects);
->>>>>>> 4448a251
             }
         }
     }
@@ -189,28 +164,19 @@
     fn resolve_calls(&mut self, func_idx: usize) {
         let call_sites = {
             let function = &self.instances[func_idx];
-<<<<<<< HEAD
-=======
             #[allow(clippy::type_complexity)] // TODO: refactor
->>>>>>> 4448a251
             let mut sites: Vec<(
                 usize,
                 CallTarget<'db>,
                 Vec<TyId<'db>>,
                 Option<AddressSpaceKind>,
-<<<<<<< HEAD
-=======
                 Vec<EffectProviderKind>,
->>>>>>> 4448a251
             )> = Vec::new();
             for (value_idx, value) in function.body.values.iter().enumerate() {
                 if let ValueOrigin::Call(call) = &value.origin
                     && let Some(target_func) = self.resolve_call_target(call)
                 {
                     let args = call.callable.generic_args().to_vec();
-<<<<<<< HEAD
-                    sites.push((value_idx, target_func, args, call.receiver_space));
-=======
                     sites.push((
                         value_idx,
                         target_func,
@@ -218,7 +184,6 @@
                         call.receiver_space,
                         call.effect_kinds.clone(),
                     ));
->>>>>>> 4448a251
                 }
             }
             sites
@@ -247,14 +212,6 @@
                 .collect::<Vec<_>>()
         };
 
-<<<<<<< HEAD
-        for (value_idx, target, args, receiver_space) in call_sites {
-            let resolved_name = match target {
-                CallTarget::Template(func) => self
-                    .ensure_instance(func, &args, receiver_space)
-                    .map(|(_, symbol)| symbol),
-                CallTarget::Decl(func) => Some(self.mangled_name(func, &args, receiver_space)),
-=======
         for (value_idx, target, args, receiver_space, effect_kinds) in call_sites {
             let resolved_name = match target {
                 CallTarget::Template(func) => self
@@ -263,7 +220,6 @@
                 CallTarget::Decl(func) => {
                     Some(self.mangled_name(func, &args, receiver_space, &effect_kinds))
                 }
->>>>>>> 4448a251
             };
 
             if let Some(name) = resolved_name
@@ -275,12 +231,8 @@
         }
 
         for (value_idx, target) in code_region_sites {
-<<<<<<< HEAD
-            if let Some((_, symbol)) = self.ensure_instance(target.func, &target.generic_args, None)
-=======
             if let Some((_, symbol)) =
                 self.ensure_instance(target.func, &target.generic_args, None, &[])
->>>>>>> 4448a251
                 && let ValueOrigin::Intrinsic(intr) =
                     &mut self.instances[func_idx].body.values[value_idx].origin
                 && let Some(target) = &mut intr.code_region
@@ -296,27 +248,14 @@
         func: Func<'db>,
         args: &[TyId<'db>],
         receiver_space: Option<AddressSpaceKind>,
-<<<<<<< HEAD
-    ) -> Option<(usize, String)> {
-        let key = InstanceKey::new(func, args, receiver_space);
-=======
         effect_kinds: &[EffectProviderKind],
     ) -> Option<(usize, String)> {
         let key = InstanceKey::new(func, args, receiver_space, effect_kinds);
->>>>>>> 4448a251
         if let Some(&idx) = self.instance_map.get(&key) {
             let symbol = self.instances[idx].symbol_name.clone();
             return Some((idx, symbol));
         }
 
-<<<<<<< HEAD
-        let template_idx = self.ensure_template(func, receiver_space)?;
-        let mut instance = self.templates[template_idx].clone();
-        instance.generic_args = args.to_vec();
-        instance.receiver_space = receiver_space;
-        instance.symbol_name = self.mangled_name(func, &instance.generic_args, receiver_space);
-        self.apply_substitution(&mut instance);
-=======
         let symbol_name = self.mangled_name(func, args, receiver_space, effect_kinds);
 
         let instance = if args.is_empty() {
@@ -345,7 +284,6 @@
             instance.symbol_name = symbol_name.clone();
             instance
         };
->>>>>>> 4448a251
 
         let idx = self.instances.len();
         let symbol = instance.symbol_name.clone();
@@ -394,12 +332,8 @@
                     .iter()
                     .map(|ty| ty.fold_with(self.db, &mut folder))
                     .collect();
-<<<<<<< HEAD
-                target.symbol = Some(self.mangled_name(target.func, &target.generic_args, None));
-=======
                 target.symbol =
                     Some(self.mangled_name(target.func, &target.generic_args, None, &[]));
->>>>>>> 4448a251
             }
         }
     }
@@ -410,10 +344,7 @@
         func: Func<'db>,
         args: &[TyId<'db>],
         receiver_space: Option<AddressSpaceKind>,
-<<<<<<< HEAD
-=======
         effect_kinds: &[EffectProviderKind],
->>>>>>> 4448a251
     ) -> String {
         let mut base = func
             .name(self.db)
@@ -430,8 +361,6 @@
             };
             base = format!("{base}_{suffix}");
         }
-<<<<<<< HEAD
-=======
         if effect_kinds
             .iter()
             .any(|kind| !matches!(kind, EffectProviderKind::Storage))
@@ -447,7 +376,6 @@
                 .join("_");
             base = format!("{base}__eff_{suffix}");
         }
->>>>>>> 4448a251
         if args.is_empty() {
             return base;
         }
@@ -490,27 +418,18 @@
         &mut self,
         func: Func<'db>,
         receiver_space: Option<AddressSpaceKind>,
-<<<<<<< HEAD
-=======
         effect_kinds: &[EffectProviderKind],
->>>>>>> 4448a251
     ) -> Option<usize> {
         let key = TemplateKey {
             func,
             receiver_space,
-<<<<<<< HEAD
-=======
             effect_kinds: effect_kinds.to_vec(),
->>>>>>> 4448a251
         };
         if let Some(&idx) = self.func_index.get(&key) {
             return Some(idx);
         }
 
         let (_diags, typed_body) = check_func_body(self.db, func);
-<<<<<<< HEAD
-        let lowered = lower_function(self.db, func, typed_body.clone(), receiver_space).ok()?;
-=======
         let lowered = lower_function(
             self.db,
             func,
@@ -519,7 +438,6 @@
             effect_kinds.to_vec(),
         )
         .ok()?;
->>>>>>> 4448a251
         let idx = self.templates.len();
         self.templates.push(lowered);
         self.func_index.insert(key, idx);
