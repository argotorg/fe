--- conflicted
+++ resolved
@@ -94,12 +94,9 @@
     types {
         MemPtr => "core::ptr::MemPtr",
         StorPtr => "core::ptr::StorPtr",
-<<<<<<< HEAD
-=======
         EffectMemPtr => "core::effect_ref::MemPtr",
         EffectStorPtr => "core::effect_ref::StorPtr",
         EffectCalldataPtr => "core::effect_ref::CalldataPtr",
->>>>>>> 4448a251
     }
 }
 
