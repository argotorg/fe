//! Structural hashing utilities shared by the MIR deduplication pass.

use std::collections::hash_map::DefaultHasher;
use std::hash::Hasher;

use hir::analysis::HirAnalysisDb;
use hir::analysis::ty::decision_tree::Projection;
use hir::hir_def::{ExprId, PatId};
use num_bigint::BigUint;
use rustc_hash::FxHashMap;

use crate::{
    CallOrigin, MirFunction, MirInst, SwitchValue, Terminator, ValueId, ValueOrigin,
    ir::{Place, SyntheticValue},
};

/// Hashes a MIR function (including its callees) so structurally equivalent bodies
/// produce the same value even if they originated from different instantiations.
pub(crate) fn hash_function<'db>(
    db: &'db dyn HirAnalysisDb,
    func: &MirFunction<'db>,
    symbol_to_idx: &FxHashMap<String, usize>,
    canonical_symbols: &[Option<String>],
) -> u64 {
    let mut hasher = FunctionHasher::new(db, symbol_to_idx, canonical_symbols);
    hasher.hash_function(func);
    hasher.finish()
}

/// Stateful helper that incrementally hashes MIR nodes while de-duplicating IDs.
///
/// Each HIR/MIR node carries arena indices that are unstable across instances.
/// This helper assigns dense, per-function placeholders so hashes capture
/// structure rather than arbitrary allocation order.
struct FunctionHasher<'db, 'a> {
    db: &'db dyn HirAnalysisDb,
    hasher: DefaultHasher,
    expr_map: FxHashMap<ExprId, u32>,
    pat_map: FxHashMap<PatId, u32>,
    value_map: FxHashMap<ValueId, u32>,
    next_expr: u32,
    next_pat: u32,
    next_value: u32,
    symbol_to_idx: &'a FxHashMap<String, usize>,
    canonical_symbols: &'a [Option<String>],
}

impl<'db, 'a> FunctionHasher<'db, 'a> {
    fn new(
        db: &'db dyn HirAnalysisDb,
        symbol_to_idx: &'a FxHashMap<String, usize>,
        canonical_symbols: &'a [Option<String>],
    ) -> Self {
        Self {
            db,
            hasher: DefaultHasher::new(),
            expr_map: FxHashMap::default(),
            pat_map: FxHashMap::default(),
            value_map: FxHashMap::default(),
            next_expr: 0,
            next_pat: 0,
            next_value: 0,
            symbol_to_idx,
            canonical_symbols,
        }
    }

    fn finish(self) -> u64 {
        self.hasher.finish()
    }

    /// Record every MIR value and block so the hasher can refer to them by compact IDs.
    fn hash_function(&mut self, func: &MirFunction<'db>) {
        self.value_map.clear();
        for (idx, _) in func.body.values.iter().enumerate() {
            let val = ValueId(idx as u32);
            self.value_map.insert(val, idx as u32);
        }
        self.next_value = func.body.values.len() as u32;

        // Include receiver_space in the hash so functions differing only by
        // address space (e.g. storage_slot_mem vs storage_slot_stor) are not
        // erroneously deduplicated.
        match func.receiver_space {
            Some(crate::ir::AddressSpaceKind::Memory) => self.write_u8(1),
            Some(crate::ir::AddressSpaceKind::Storage) => self.write_u8(2),
            None => self.write_u8(0),
        }

        self.write_usize(func.body.entry.index());
        self.write_usize(func.body.values.len());
        for value in func.body.values.iter() {
            self.hash_value(value);
        }

        self.write_usize(func.body.blocks.len());
        for block in &func.body.blocks {
            self.write_usize(block.insts.len());
            for inst in &block.insts {
                self.hash_inst(inst);
            }
            self.hash_terminator(&block.terminator);
        }
    }

    /// Hash the origin of a MIR value, ignoring type information (handled elsewhere).
    fn hash_value(&mut self, value: &crate::ValueData<'db>) {
        self.write_u8(0x10);
        self.hash_value_origin(&value.origin);
    }

    fn hash_value_origin(&mut self, origin: &ValueOrigin<'db>) {
        match origin {
            ValueOrigin::Expr(expr) => {
                self.write_u8(0x01);
                let expr_slot = self.placeholder_expr(*expr);
                self.write_u32(expr_slot);
            }
            ValueOrigin::Synthetic(SyntheticValue::Int(int)) => {
                self.write_u8(0x02);
                self.hash_biguint(int);
            }
            ValueOrigin::Synthetic(SyntheticValue::Bool(flag)) => {
                self.write_u8(0x03);
                self.write_u8(if *flag { 1 } else { 0 });
            }
            ValueOrigin::Pat(pat) => {
                self.write_u8(0x04);
                let pat_slot = self.placeholder_pat(*pat);
                self.write_u32(pat_slot);
            }
            ValueOrigin::Param(_, idx) => {
                self.write_u8(0x05);
                self.write_usize(*idx);
            }
            ValueOrigin::BindingName(name) => {
                self.write_u8(0x09);
                self.write_str(name);
            }
            ValueOrigin::Call(call) => {
                self.write_u8(0x06);
                self.hash_call_origin(call);
            }
            ValueOrigin::Intrinsic(intr) => {
                self.write_u8(0x07);
                self.write_u8(intr.op as u8);
                self.write_usize(intr.args.len());
                for arg in &intr.args {
                    let slot = self.placeholder_value(*arg);
                    self.write_u32(slot);
                }
            }
            ValueOrigin::FieldPtr(field_ptr) => {
                self.write_u8(0x08);
                let slot = self.placeholder_value(field_ptr.base);
                self.write_u32(slot);
<<<<<<< HEAD
                self.write_u64(field_ptr.offset_bytes);
=======
                self.write_u64(field_ptr.offset_bytes as u64);
                self.write_u8(match field_ptr.addr_space {
                    crate::ir::AddressSpaceKind::Memory => 1,
                    crate::ir::AddressSpaceKind::Storage => 2,
                });
            }
            ValueOrigin::PlaceLoad(place) => {
                self.write_u8(0x09);
                self.hash_place(place);
            }
            ValueOrigin::PlaceRef(place) => {
                self.write_u8(0x0A);
                self.hash_place(place);
            }
        }
    }

    fn hash_place(&mut self, place: &Place<'db>) {
        let slot = self.placeholder_value(place.base);
        self.write_u32(slot);
        // Hash address space (0 for memory, 1 for storage)
        self.write_u8(match place.address_space {
            crate::ir::AddressSpaceKind::Memory => 0,
            crate::ir::AddressSpaceKind::Storage => 1,
        });
        self.write_usize(place.projection.len());
        for proj in place.projection.iter() {
            match proj {
                Projection::Field(idx) => {
                    self.write_u8(0x00);
                    self.write_usize(*idx);
                }
                Projection::VariantField {
                    variant,
                    enum_ty,
                    field_idx,
                } => {
                    // Include variant index and enum type identity to distinguish
                    // operations on different enum types/variants. While structurally
                    // equivalent code might produce the same Yul, we hash the enum
                    // type to preserve type system semantics in deduplication.
                    self.write_u8(0x01);
                    self.write_str(enum_ty.pretty_print(self.db));
                    self.write_usize(variant.idx as usize);
                    self.write_usize(*field_idx);
                }
                Projection::Index(idx_source) => {
                    self.write_u8(0x02);
                    match idx_source {
                        hir::projection::IndexSource::Constant(idx) => {
                            self.write_u8(0x00);
                            self.write_usize(*idx);
                        }
                        hir::projection::IndexSource::Dynamic(infallible) => {
                            // HIR projections use Infallible for Idx, making Dynamic
                            // impossible to construct. This match arm is exhaustive
                            // but can never be reached.
                            match *infallible {}
                        }
                    }
                }
                Projection::Deref => {
                    self.write_u8(0x03);
                }
>>>>>>> 4448a251
            }
        }
    }

    /// Hashes call metadata, normalising callee symbols via `canonical_symbols`.
    fn hash_call_origin(&mut self, call: &CallOrigin<'db>) {
        self.write_usize(call.args.len());
        for arg in &call.args {
            let slot = self.placeholder_value(*arg);
            self.write_u32(slot);
        }
        self.write_usize(call.effect_args.len());
        for arg in &call.effect_args {
            let slot = self.placeholder_value(*arg);
            self.write_u32(slot);
        }
        self.write_usize(call.effect_kinds.len());
        for kind in &call.effect_kinds {
            self.write_u8(match kind {
                crate::ir::EffectProviderKind::Memory => 1,
                crate::ir::EffectProviderKind::Storage => 2,
                crate::ir::EffectProviderKind::Calldata => 3,
            });
        }
        self.write_usize(call.callable.generic_args().len());
        let symbol = call
            .resolved_name
            .as_ref()
            .and_then(|name| {
                self.symbol_to_idx
                    .get(name)
                    .and_then(|idx| self.canonical_symbols[*idx].as_ref())
            })
            .cloned()
            .or_else(|| call.resolved_name.clone())
            .unwrap_or_else(|| {
                call.callable
                    .callable_def
                    .name(self.db)
                    .map(|n| n.data(self.db).to_string())
                    .unwrap_or_else(|| "<unknown>".to_string())
            });
        self.write_str(&symbol);
    }

    /// Hash a MIR instruction, tagging each variant with a unique byte.
    fn hash_inst(&mut self, inst: &MirInst<'db>) {
        match inst {
            MirInst::Let { value, .. } => {
                self.write_u8(0x20);
                if let Some(val) = value {
                    self.write_u8(1);
                    let slot = self.placeholder_value(*val);
                    self.write_u32(slot);
                } else {
                    self.write_u8(0);
                }
            }
            MirInst::Assign { value, .. } => {
                self.write_u8(0x21);
                let slot = self.placeholder_value(*value);
                self.write_u32(slot);
            }
            MirInst::AugAssign { value, op, .. } => {
                self.write_u8(0x22);
                let slot = self.placeholder_value(*value);
                self.write_u32(slot);
                self.write_u8(*op as u8);
            }
            MirInst::Eval { value, .. } => {
                self.write_u8(0x23);
                let slot = self.placeholder_value(*value);
                self.write_u32(slot);
            }
            MirInst::EvalExpr {
                value, bind_value, ..
            } => {
                self.write_u8(0x24);
                let slot = self.placeholder_value(*value);
                self.write_u32(slot);
                self.write_u8(if *bind_value { 1 } else { 0 });
            }
            MirInst::IntrinsicStmt { expr, op, args } => {
                self.write_u8(0x25);
                let expr_slot = self.placeholder_expr(*expr);
                self.write_u32(expr_slot);
                self.write_u8(*op as u8);
                self.write_usize(args.len());
                for arg in args {
                    let slot = self.placeholder_value(*arg);
                    self.write_u32(slot);
                }
            }
        }
    }

    /// Hash a terminator, including block indices for CFG structure.
    fn hash_terminator(&mut self, term: &Terminator) {
        match term {
            Terminator::Return(val) => {
                self.write_u8(0x30);
                if let Some(value) = val {
                    self.write_u8(1);
                    let slot = self.placeholder_value(*value);
                    self.write_u32(slot);
                } else {
                    self.write_u8(0);
                }
            }
            Terminator::ReturnData { offset, size } => {
                self.write_u8(0x35);
                let offset_slot = self.placeholder_value(*offset);
                let size_slot = self.placeholder_value(*size);
                self.write_u32(offset_slot);
                self.write_u32(size_slot);
            }
            Terminator::Revert { offset, size } => {
                self.write_u8(0x36);
                let offset_slot = self.placeholder_value(*offset);
                let size_slot = self.placeholder_value(*size);
                self.write_u32(offset_slot);
                self.write_u32(size_slot);
            }
            Terminator::Goto { target } => {
                self.write_u8(0x31);
                self.write_usize(target.index());
            }
            Terminator::Branch {
                cond,
                then_bb,
                else_bb,
            } => {
                self.write_u8(0x32);
                let slot = self.placeholder_value(*cond);
                self.write_u32(slot);
                self.write_usize(then_bb.index());
                self.write_usize(else_bb.index());
            }
            Terminator::Switch {
                discr,
                targets,
                default,
                ..
            } => {
                self.write_u8(0x33);
                let slot = self.placeholder_value(*discr);
                self.write_u32(slot);
                self.write_usize(targets.len());
                for target in targets {
                    self.hash_switch_value(&target.value);
                    self.write_usize(target.block.index());
                }
                self.write_usize(default.index());
            }
            Terminator::Unreachable => {
                self.write_u8(0x34);
            }
        }
    }

    /// Hash literal switch values (bool/int/enum discriminant).
    fn hash_switch_value(&mut self, value: &SwitchValue) {
        match value {
            SwitchValue::Bool(flag) => {
                self.write_u8(0x40);
                self.write_u8(if *flag { 1 } else { 0 });
            }
            SwitchValue::Int(int) => {
                self.write_u8(0x41);
                self.hash_biguint(int);
            }
            SwitchValue::Enum(idx) => {
                self.write_u8(0x42);
                self.write_u64(*idx);
            }
        }
    }

    /// Returns a dense placeholder for an expression so hashes do not depend on arena IDs.
    fn placeholder_expr(&mut self, expr: ExprId) -> u32 {
        if let Some(&id) = self.expr_map.get(&expr) {
            id
        } else {
            let id = self.next_expr;
            self.next_expr += 1;
            self.expr_map.insert(expr, id);
            id
        }
    }

    /// Returns a dense placeholder for a pattern.
    fn placeholder_pat(&mut self, pat: PatId) -> u32 {
        if let Some(&id) = self.pat_map.get(&pat) {
            id
        } else {
            let id = self.next_pat;
            self.next_pat += 1;
            self.pat_map.insert(pat, id);
            id
        }
    }

    /// Returns a dense placeholder for a MIR value.
    fn placeholder_value(&mut self, value: ValueId) -> u32 {
        if let Some(&id) = self.value_map.get(&value) {
            id
        } else {
            let id = self.next_value;
            self.next_value += 1;
            self.value_map.insert(value, id);
            id
        }
    }

    /// Write helpers keep the serialization format compact but structured.
    fn write_usize(&mut self, value: usize) {
        self.hasher.write_u64(value as u64);
    }

    fn write_u64(&mut self, value: u64) {
        self.hasher.write_u64(value);
    }

    fn write_u32(&mut self, value: u32) {
        self.hasher.write_u32(value);
    }

    fn write_u8(&mut self, value: u8) {
        self.hasher.write_u8(value);
    }

    fn write_str(&mut self, value: &str) {
        self.hasher.write(value.as_bytes());
    }

    fn hash_biguint(&mut self, value: &BigUint) {
        let bytes = value.to_bytes_be();
        self.write_usize(bytes.len());
        self.hasher.write(&bytes);
    }
}<|MERGE_RESOLUTION|>--- conflicted
+++ resolved
@@ -154,9 +154,6 @@
                 self.write_u8(0x08);
                 let slot = self.placeholder_value(field_ptr.base);
                 self.write_u32(slot);
-<<<<<<< HEAD
-                self.write_u64(field_ptr.offset_bytes);
-=======
                 self.write_u64(field_ptr.offset_bytes as u64);
                 self.write_u8(match field_ptr.addr_space {
                     crate::ir::AddressSpaceKind::Memory => 1,
@@ -221,7 +218,6 @@
                 Projection::Deref => {
                     self.write_u8(0x03);
                 }
->>>>>>> 4448a251
             }
         }
     }
