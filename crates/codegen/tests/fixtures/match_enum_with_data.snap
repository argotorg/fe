--- conflicted
+++ resolved
@@ -13,11 +13,7 @@
   let v0 := 0
   switch get_discriminant__MemPtr__d0292394fccae3e4(opt)
     case 1 {
-<<<<<<< HEAD
-      let v1 := get_variant_field__MemPtr_u64__6be88d17f715c1ad(opt, 0)
-=======
       let v1 := and(mload(add(opt, 32)), 0xffffffffffffffff)
->>>>>>> 4448a251
       v0 := v1
     }
     case 0 {
@@ -47,19 +43,9 @@
   let v0 := add(add(addr, 32), field_offset)
   store__MemPtr__d0292394fccae3e4(v0, to_word__deduped(value))
 }
-<<<<<<< HEAD
-function get_variant_field__MemPtr_u64__6be88d17f715c1ad(addr, field_offset) -> ret {
-  let v0 := add(add(addr, 32), field_offset)
-  ret := from_word__u64__aee7f05a097ffa16(load__MemPtr__d0292394fccae3e4(v0))
-}
 function get_discriminant__MemPtr__d0292394fccae3e4(addr) -> ret {
   ret := load__MemPtr__d0292394fccae3e4(addr)
 }
-=======
-function get_discriminant__MemPtr__d0292394fccae3e4(addr) -> ret {
-  ret := load__MemPtr__d0292394fccae3e4(addr)
-}
->>>>>>> 4448a251
 function store__MemPtr__d0292394fccae3e4(addr, value) {
   mstore(addr, value)
 }
@@ -68,10 +54,4 @@
 }
 function load__MemPtr__d0292394fccae3e4(addr) -> ret {
   ret := mload(addr)
-<<<<<<< HEAD
-}
-function from_word__u64__aee7f05a097ffa16(word) -> ret {
-  ret := and(word, 18446744073709551615)
-=======
->>>>>>> 4448a251
 }