---
source: crates/codegen/tests/yul.rs
expression: output
input_file: tests/fixtures/storage.fe
---
object "Coin" {
  code {
    init()
    function init() {
      let v0 := datasize("Coin_deployed")
      let v1 := dataoffset("Coin_deployed")
      codecopy(0, v1, v0)
    }
  }

  object "Coin_deployed" {
    code {
      runtime()
      function abi_encode(value) {
        let v0 := 0
        mstore(v0, value)
        return(v0, 32)
      }
      function alloc(size) -> ret {
        let v0 := mload(64)
        let v1 := eq(v0, 0)
        if v1 {
          v0 := 128
          mstore(64, add(v0, size))
          ret := v0
        }
        if iszero(v1) {
          mstore(64, add(v0, size))
          ret := v0
        }
      }
<<<<<<< HEAD
      function credit_alice(amount, store, supply) -> ret {
        store_field__deduped(store, 0, add(get_field__StorPtr_u256__2bec36171fad53de(store, 0), amount))
        store_field__deduped(supply, 0, add(get_field__StorPtr_u256__2bec36171fad53de(supply, 0), amount))
        ret := get_field__StorPtr_u256__2bec36171fad53de(store, 0)
      }
      function credit_bob(amount, store, supply) -> ret {
        store_field__deduped(store, 32, add(get_field__StorPtr_u256__2bec36171fad53de(store, 32), amount))
        store_field__deduped(supply, 0, add(get_field__StorPtr_u256__2bec36171fad53de(supply, 0), amount))
        ret := get_field__StorPtr_u256__2bec36171fad53de(store, 32)
      }
      function get_discriminant__MemPtr__d0292394fccae3e4(addr) -> ret {
        ret := load__MemPtr__d0292394fccae3e4(addr)
      }
      function get_field__StorPtr_u256__2bec36171fad53de(ptr, offset) -> ret {
        let v0 := add(ptr, offset)
        ret := to_word__deduped(load__StorPtr__7f7854645e12e266(v0))
      }
      function load__MemPtr__d0292394fccae3e4(addr) -> ret {
        ret := mload(addr)
      }
      function load__StorPtr__7f7854645e12e266(addr) -> ret {
        ret := sload(addr)
=======
      function balance_of_raw(user, store) -> ret {
        let v0 := 0
        switch user
          case 0 {
            v0 := sload(store)
          }
          default {
            v0 := sload(add(store, 1))
          }
        ret := v0
      }
      function credit_alice(amount, store, supply) -> ret {
        store_field__deduped(store, 0, add(sload(store), amount))
        store_field__deduped(supply, 0, add(sload(supply), amount))
        ret := sload(store)
      }
      function credit_bob(amount, store, supply) -> ret {
        store_field__deduped(store, 1, add(sload(add(store, 1)), amount))
        store_field__deduped(supply, 0, add(sload(supply), amount))
        ret := sload(add(store, 1))
      }
      function get_discriminant__MemPtr__d0292394fccae3e4(addr) -> ret {
        ret := load__MemPtr__d0292394fccae3e4(addr)
      }
      function load__MemPtr__d0292394fccae3e4(addr) -> ret {
        ret := mload(addr)
>>>>>>> 4448a251
      }
      function runtime() {
        let v0 := 0
        let v1 := 2
        let v2 := v0
        let v3 := v1
        let v4 := shr(224, calldataload(0))
        switch v4
          case 2877082652 {
            let v5 := calldataload(4)
            let v6 := calldataload(36)
            let v7 := 0
            switch v5
              case 0 {
                v7 := credit_alice(v6, v2, v3)
              }
              default {
                v7 := credit_bob(v6, v2, v3)
              }
            let v8 := v7
            abi_encode(v8)
            return(0, 0)
          }
          case 1818602213 {
<<<<<<< HEAD
            let v8 := calldataload(4)
            let v7 := 0
            switch v8
              case 0 {
                v7 := get_field__StorPtr_u256__2bec36171fad53de(v0, 0)
              }
              case 1 {
                v7 := get_field__StorPtr_u256__2bec36171fad53de(v0, 32)
              }
              default {
                v7 := 0
              }
            let v9 := v7
            abi_encode(v9)
=======
            let v9 := calldataload(4)
            let v10 := balance_of_raw(v9, v2)
            abi_encode(v10)
>>>>>>> 4448a251
            return(0, 0)
          }
          case 217554442 {
            let v11 := calldataload(4)
            let v12 := calldataload(36)
            let v13 := 0
            switch v11
              case 0 {
                v13 := transfer_from_alice(v12, v2)
              }
              default {
                v13 := transfer_from_bob(v12, v2)
              }
            let v14 := v13
            let v15 := transfer_result_code(v14)
            abi_encode(v15)
            return(0, 0)
          }
          case 960555502 {
            v1 := total_supply(v3)
            abi_encode(v1)
            return(0, 0)
          }
          default {
            return(0, 0)
          }
      }
      function store__MemPtr__d0292394fccae3e4(addr, value) {
        mstore(addr, value)
      }
      function store__StorPtr__7f7854645e12e266(addr, value) {
        sstore(addr, value)
      }
      function store_discriminant__MemPtr__d0292394fccae3e4(addr, discriminant) {
        store__MemPtr__d0292394fccae3e4(addr, discriminant)
      }
      function store_field__deduped(ptr, offset, value) {
        let v0 := add(ptr, offset)
        store__StorPtr__7f7854645e12e266(v0, to_word__deduped(value))
      }
      function to_word__deduped(self) -> ret {
        ret := self
      }
      function total_supply(supply) -> ret {
<<<<<<< HEAD
        ret := get_field__StorPtr_u256__2bec36171fad53de(supply, 0)
      }
      function transfer_from_alice(amount, store) -> ret {
        let v0 := lt(get_field__StorPtr_u256__2bec36171fad53de(store, 0), amount)
=======
        ret := sload(supply)
      }
      function transfer_from_alice(amount, store) -> ret {
        let v0 := lt(sload(store), amount)
>>>>>>> 4448a251
        if v0 {
          let v1 := alloc(32)
          store_discriminant__MemPtr__d0292394fccae3e4(v1, 1)
          ret := v1
        }
        if iszero(v0) {
<<<<<<< HEAD
          store_field__deduped(store, 0, sub(get_field__StorPtr_u256__2bec36171fad53de(store, 0), amount))
          store_field__deduped(store, 32, add(get_field__StorPtr_u256__2bec36171fad53de(store, 32), amount))
=======
          store_field__deduped(store, 0, sub(sload(store), amount))
          store_field__deduped(store, 1, add(sload(add(store, 1)), amount))
>>>>>>> 4448a251
          let v2 := alloc(32)
          store_discriminant__MemPtr__d0292394fccae3e4(v2, 0)
          ret := v2
        }
      }
      function transfer_from_bob(amount, store) -> ret {
<<<<<<< HEAD
        let v0 := lt(get_field__StorPtr_u256__2bec36171fad53de(store, 32), amount)
=======
        let v0 := lt(sload(add(store, 1)), amount)
>>>>>>> 4448a251
        if v0 {
          let v1 := alloc(32)
          store_discriminant__MemPtr__d0292394fccae3e4(v1, 1)
          ret := v1
        }
        if iszero(v0) {
<<<<<<< HEAD
          store_field__deduped(store, 32, sub(get_field__StorPtr_u256__2bec36171fad53de(store, 32), amount))
          store_field__deduped(store, 0, add(get_field__StorPtr_u256__2bec36171fad53de(store, 0), amount))
=======
          store_field__deduped(store, 1, sub(sload(add(store, 1)), amount))
          store_field__deduped(store, 0, add(sload(store), amount))
>>>>>>> 4448a251
          let v2 := alloc(32)
          store_discriminant__MemPtr__d0292394fccae3e4(v2, 0)
          ret := v2
        }
      }
      function transfer_result_code(res) -> ret {
        let v0 := 0
        switch get_discriminant__MemPtr__d0292394fccae3e4(res)
          case 0 {
            v0 := 0
          }
          case 1 {
            v0 := 1
          }
          default {
          }
        ret := v0
      }
    }
  }
}<|MERGE_RESOLUTION|>--- conflicted
+++ resolved
@@ -34,30 +34,6 @@
           ret := v0
         }
       }
-<<<<<<< HEAD
-      function credit_alice(amount, store, supply) -> ret {
-        store_field__deduped(store, 0, add(get_field__StorPtr_u256__2bec36171fad53de(store, 0), amount))
-        store_field__deduped(supply, 0, add(get_field__StorPtr_u256__2bec36171fad53de(supply, 0), amount))
-        ret := get_field__StorPtr_u256__2bec36171fad53de(store, 0)
-      }
-      function credit_bob(amount, store, supply) -> ret {
-        store_field__deduped(store, 32, add(get_field__StorPtr_u256__2bec36171fad53de(store, 32), amount))
-        store_field__deduped(supply, 0, add(get_field__StorPtr_u256__2bec36171fad53de(supply, 0), amount))
-        ret := get_field__StorPtr_u256__2bec36171fad53de(store, 32)
-      }
-      function get_discriminant__MemPtr__d0292394fccae3e4(addr) -> ret {
-        ret := load__MemPtr__d0292394fccae3e4(addr)
-      }
-      function get_field__StorPtr_u256__2bec36171fad53de(ptr, offset) -> ret {
-        let v0 := add(ptr, offset)
-        ret := to_word__deduped(load__StorPtr__7f7854645e12e266(v0))
-      }
-      function load__MemPtr__d0292394fccae3e4(addr) -> ret {
-        ret := mload(addr)
-      }
-      function load__StorPtr__7f7854645e12e266(addr) -> ret {
-        ret := sload(addr)
-=======
       function balance_of_raw(user, store) -> ret {
         let v0 := 0
         switch user
@@ -84,7 +60,6 @@
       }
       function load__MemPtr__d0292394fccae3e4(addr) -> ret {
         ret := mload(addr)
->>>>>>> 4448a251
       }
       function runtime() {
         let v0 := 0
@@ -109,26 +84,9 @@
             return(0, 0)
           }
           case 1818602213 {
-<<<<<<< HEAD
-            let v8 := calldataload(4)
-            let v7 := 0
-            switch v8
-              case 0 {
-                v7 := get_field__StorPtr_u256__2bec36171fad53de(v0, 0)
-              }
-              case 1 {
-                v7 := get_field__StorPtr_u256__2bec36171fad53de(v0, 32)
-              }
-              default {
-                v7 := 0
-              }
-            let v9 := v7
-            abi_encode(v9)
-=======
             let v9 := calldataload(4)
             let v10 := balance_of_raw(v9, v2)
             abi_encode(v10)
->>>>>>> 4448a251
             return(0, 0)
           }
           case 217554442 {
@@ -173,54 +131,33 @@
         ret := self
       }
       function total_supply(supply) -> ret {
-<<<<<<< HEAD
-        ret := get_field__StorPtr_u256__2bec36171fad53de(supply, 0)
-      }
-      function transfer_from_alice(amount, store) -> ret {
-        let v0 := lt(get_field__StorPtr_u256__2bec36171fad53de(store, 0), amount)
-=======
         ret := sload(supply)
       }
       function transfer_from_alice(amount, store) -> ret {
         let v0 := lt(sload(store), amount)
->>>>>>> 4448a251
         if v0 {
           let v1 := alloc(32)
           store_discriminant__MemPtr__d0292394fccae3e4(v1, 1)
           ret := v1
         }
         if iszero(v0) {
-<<<<<<< HEAD
-          store_field__deduped(store, 0, sub(get_field__StorPtr_u256__2bec36171fad53de(store, 0), amount))
-          store_field__deduped(store, 32, add(get_field__StorPtr_u256__2bec36171fad53de(store, 32), amount))
-=======
           store_field__deduped(store, 0, sub(sload(store), amount))
           store_field__deduped(store, 1, add(sload(add(store, 1)), amount))
->>>>>>> 4448a251
           let v2 := alloc(32)
           store_discriminant__MemPtr__d0292394fccae3e4(v2, 0)
           ret := v2
         }
       }
       function transfer_from_bob(amount, store) -> ret {
-<<<<<<< HEAD
-        let v0 := lt(get_field__StorPtr_u256__2bec36171fad53de(store, 32), amount)
-=======
         let v0 := lt(sload(add(store, 1)), amount)
->>>>>>> 4448a251
         if v0 {
           let v1 := alloc(32)
           store_discriminant__MemPtr__d0292394fccae3e4(v1, 1)
           ret := v1
         }
         if iszero(v0) {
-<<<<<<< HEAD
-          store_field__deduped(store, 32, sub(get_field__StorPtr_u256__2bec36171fad53de(store, 32), amount))
-          store_field__deduped(store, 0, add(get_field__StorPtr_u256__2bec36171fad53de(store, 0), amount))
-=======
           store_field__deduped(store, 1, sub(sload(add(store, 1)), amount))
           store_field__deduped(store, 0, add(sload(store), amount))
->>>>>>> 4448a251
           let v2 := alloc(32)
           store_discriminant__MemPtr__d0292394fccae3e4(v2, 0)
           ret := v2
