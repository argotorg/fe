---
source: crates/codegen/tests/yul.rs
expression: output
input_file: tests/fixtures/enum_variant_contract.fe
---
object "EnumContract" {
  code {
    init()
    function init() {
      let v0 := datasize("EnumContract_deployed")
      let v1 := dataoffset("EnumContract_deployed")
      codecopy(0, v1, v0)
      return(0, v0)
    }
  }

  object "EnumContract_deployed" {
    code {
      runtime()
      function abi_encode_u256(value) {
        let v0 := 0
        mstore(v0, value)
        return(v0, 32)
      }
      function alloc(size) -> ret {
        let v0 := mload(64)
        let v1 := eq(v0, 0)
        if v1 {
          v0 := 128
          mstore(64, add(v0, size))
          ret := v0
        }
        if iszero(v1) {
          mstore(64, add(v0, size))
          ret := v0
        }
      }
      function get_discriminant__MemPtr__d0292394fccae3e4(addr) -> ret {
        ret := load__MemPtr__d0292394fccae3e4(addr)
      }
<<<<<<< HEAD
      function get_discriminant__MemPtr__d0292394fccae3e4(addr) -> ret {
        ret := load__MemPtr__d0292394fccae3e4(addr)
      }
      function get_variant_field__MemPtr_u256__97fe9178c4597e85(addr, field_offset) -> ret {
        let v0 := add(add(addr, 32), field_offset)
        ret := from_word__u256__3271ca15373d4483(load__MemPtr__d0292394fccae3e4(v0))
      }
=======
>>>>>>> 4448a251
      function load__MemPtr__d0292394fccae3e4(addr) -> ret {
        ret := mload(addr)
      }
      function runtime() {
        let v0 := shr(224, calldataload(0))
        let v1 := eq(v0, 1817627404)
        if v1 {
<<<<<<< HEAD
          let v3 := calldataload(4)
          let v4 := alloc(64)
          store_discriminant__MemPtr__d0292394fccae3e4(v4, 1)
          store_variant_field__MemPtr_u256__97fe9178c4597e85(v4, 0, v3)
          let v5 := v4
          let v2 := 0
          switch get_discriminant__MemPtr__d0292394fccae3e4(v5)
            case 1 {
              let v6 := get_variant_field__MemPtr_u256__97fe9178c4597e85(v5, 0)
              v2 := v6
=======
          let v2 := calldataload(4)
          let v3 := alloc(64)
          store_discriminant__MemPtr__d0292394fccae3e4(v3, 1)
          store_variant_field__MemPtr_u256__97fe9178c4597e85(v3, 0, v2)
          let v4 := v3
          let v5 := 0
          switch get_discriminant__MemPtr__d0292394fccae3e4(v4)
            case 1 {
              let v6 := mload(add(v4, 32))
              v5 := v6
>>>>>>> 4448a251
            }
            case 0 {
              v5 := 0
            }
            default {
            }
          let v7 := v5
          abi_encode_u256(v7)
          return(0, 0)
        }
        if iszero(v1) {
          let v8 := eq(v0, 1163776883)
          if v8 {
<<<<<<< HEAD
            let v10 := alloc(64)
            store_discriminant__MemPtr__d0292394fccae3e4(v10, 0)
            let v11 := v10
            let v9 := 0
            switch get_discriminant__MemPtr__d0292394fccae3e4(v11)
              case 1 {
                let v12 := get_variant_field__MemPtr_u256__97fe9178c4597e85(v11, 0)
                v9 := v12
=======
            let v9 := alloc(64)
            store_discriminant__MemPtr__d0292394fccae3e4(v9, 0)
            let v10 := v9
            let v11 := 0
            switch get_discriminant__MemPtr__d0292394fccae3e4(v10)
              case 1 {
                let v12 := mload(add(v10, 32))
                v11 := v12
>>>>>>> 4448a251
              }
              case 0 {
                v11 := 0
              }
              default {
              }
            let v13 := v11
            abi_encode_u256(v13)
            return(0, 0)
          }
          if iszero(v8) {
            let v14 := eq(v0, 3572425762)
            if v14 {
<<<<<<< HEAD
              let v16 := calldataload(4)
              let v17 := alloc(64)
              store_discriminant__MemPtr__d0292394fccae3e4(v17, 1)
              store_variant_field__MemPtr_u256__97fe9178c4597e85(v17, 0, v16)
              let v18 := v17
              let v15 := 0
              switch get_discriminant__MemPtr__d0292394fccae3e4(v18)
=======
              let v15 := calldataload(4)
              let v16 := alloc(64)
              store_discriminant__MemPtr__d0292394fccae3e4(v16, 1)
              store_variant_field__MemPtr_u256__97fe9178c4597e85(v16, 0, v15)
              let v17 := v16
              let v18 := 0
              switch get_discriminant__MemPtr__d0292394fccae3e4(v17)
>>>>>>> 4448a251
                case 1 {
                  v18 := 1
                }
                case 0 {
                  v18 := 0
                }
                default {
                }
              let v19 := v18
              abi_encode_u256(v19)
              return(0, 0)
            }
            if iszero(v14) {
              return(0, 0)
            }
          }
        }
      }
      function store__MemPtr__d0292394fccae3e4(addr, value) {
        mstore(addr, value)
<<<<<<< HEAD
      }
      function store_discriminant__MemPtr__d0292394fccae3e4(addr, discriminant) {
        store__MemPtr__d0292394fccae3e4(addr, discriminant)
      }
      function store_variant_field__MemPtr_u256__97fe9178c4597e85(addr, field_offset, value) {
        let v0 := add(add(addr, 32), field_offset)
        store__MemPtr__d0292394fccae3e4(v0, from_word__u256__3271ca15373d4483(value))
=======
      }
      function store_discriminant__MemPtr__d0292394fccae3e4(addr, discriminant) {
        store__MemPtr__d0292394fccae3e4(addr, discriminant)
      }
      function store_variant_field__MemPtr_u256__97fe9178c4597e85(addr, field_offset, value) {
        let v0 := add(add(addr, 32), field_offset)
        store__MemPtr__d0292394fccae3e4(v0, to_word__deduped(value))
      }
      function to_word__deduped(self) -> ret {
        ret := self
>>>>>>> 4448a251
      }
    }
  }
}<|MERGE_RESOLUTION|>--- conflicted
+++ resolved
@@ -38,16 +38,6 @@
       function get_discriminant__MemPtr__d0292394fccae3e4(addr) -> ret {
         ret := load__MemPtr__d0292394fccae3e4(addr)
       }
-<<<<<<< HEAD
-      function get_discriminant__MemPtr__d0292394fccae3e4(addr) -> ret {
-        ret := load__MemPtr__d0292394fccae3e4(addr)
-      }
-      function get_variant_field__MemPtr_u256__97fe9178c4597e85(addr, field_offset) -> ret {
-        let v0 := add(add(addr, 32), field_offset)
-        ret := from_word__u256__3271ca15373d4483(load__MemPtr__d0292394fccae3e4(v0))
-      }
-=======
->>>>>>> 4448a251
       function load__MemPtr__d0292394fccae3e4(addr) -> ret {
         ret := mload(addr)
       }
@@ -55,18 +45,6 @@
         let v0 := shr(224, calldataload(0))
         let v1 := eq(v0, 1817627404)
         if v1 {
-<<<<<<< HEAD
-          let v3 := calldataload(4)
-          let v4 := alloc(64)
-          store_discriminant__MemPtr__d0292394fccae3e4(v4, 1)
-          store_variant_field__MemPtr_u256__97fe9178c4597e85(v4, 0, v3)
-          let v5 := v4
-          let v2 := 0
-          switch get_discriminant__MemPtr__d0292394fccae3e4(v5)
-            case 1 {
-              let v6 := get_variant_field__MemPtr_u256__97fe9178c4597e85(v5, 0)
-              v2 := v6
-=======
           let v2 := calldataload(4)
           let v3 := alloc(64)
           store_discriminant__MemPtr__d0292394fccae3e4(v3, 1)
@@ -77,7 +55,6 @@
             case 1 {
               let v6 := mload(add(v4, 32))
               v5 := v6
->>>>>>> 4448a251
             }
             case 0 {
               v5 := 0
@@ -91,16 +68,6 @@
         if iszero(v1) {
           let v8 := eq(v0, 1163776883)
           if v8 {
-<<<<<<< HEAD
-            let v10 := alloc(64)
-            store_discriminant__MemPtr__d0292394fccae3e4(v10, 0)
-            let v11 := v10
-            let v9 := 0
-            switch get_discriminant__MemPtr__d0292394fccae3e4(v11)
-              case 1 {
-                let v12 := get_variant_field__MemPtr_u256__97fe9178c4597e85(v11, 0)
-                v9 := v12
-=======
             let v9 := alloc(64)
             store_discriminant__MemPtr__d0292394fccae3e4(v9, 0)
             let v10 := v9
@@ -109,7 +76,6 @@
               case 1 {
                 let v12 := mload(add(v10, 32))
                 v11 := v12
->>>>>>> 4448a251
               }
               case 0 {
                 v11 := 0
@@ -123,15 +89,6 @@
           if iszero(v8) {
             let v14 := eq(v0, 3572425762)
             if v14 {
-<<<<<<< HEAD
-              let v16 := calldataload(4)
-              let v17 := alloc(64)
-              store_discriminant__MemPtr__d0292394fccae3e4(v17, 1)
-              store_variant_field__MemPtr_u256__97fe9178c4597e85(v17, 0, v16)
-              let v18 := v17
-              let v15 := 0
-              switch get_discriminant__MemPtr__d0292394fccae3e4(v18)
-=======
               let v15 := calldataload(4)
               let v16 := alloc(64)
               store_discriminant__MemPtr__d0292394fccae3e4(v16, 1)
@@ -139,7 +96,6 @@
               let v17 := v16
               let v18 := 0
               switch get_discriminant__MemPtr__d0292394fccae3e4(v17)
->>>>>>> 4448a251
                 case 1 {
                   v18 := 1
                 }
@@ -160,15 +116,6 @@
       }
       function store__MemPtr__d0292394fccae3e4(addr, value) {
         mstore(addr, value)
-<<<<<<< HEAD
-      }
-      function store_discriminant__MemPtr__d0292394fccae3e4(addr, discriminant) {
-        store__MemPtr__d0292394fccae3e4(addr, discriminant)
-      }
-      function store_variant_field__MemPtr_u256__97fe9178c4597e85(addr, field_offset, value) {
-        let v0 := add(add(addr, 32), field_offset)
-        store__MemPtr__d0292394fccae3e4(v0, from_word__u256__3271ca15373d4483(value))
-=======
       }
       function store_discriminant__MemPtr__d0292394fccae3e4(addr, discriminant) {
         store__MemPtr__d0292394fccae3e4(addr, discriminant)
@@ -179,7 +126,6 @@
       }
       function to_word__deduped(self) -> ret {
         ret := self
->>>>>>> 4448a251
       }
     }
   }
