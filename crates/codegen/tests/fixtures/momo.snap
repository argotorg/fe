--- conflicted
+++ resolved
@@ -4,19 +4,5 @@
 input_file: tests/fixtures/momo.fe
 ---
 function read_x(val) -> ret {
-<<<<<<< HEAD
-  ret := add(get_field__MemPtr_u8__78f06769553d0434(val, 0), get_field__MemPtr_u8__78f06769553d0434(val, 1))
-}
-function get_field__MemPtr_u8__78f06769553d0434(ptr, offset) -> ret {
-  let v0 := add(ptr, offset)
-  ret := from_word__u8__bc9d6eeaea22ffb5(load__MemPtr__d0292394fccae3e4(v0))
-}
-function load__MemPtr__d0292394fccae3e4(addr) -> ret {
-  ret := mload(addr)
-}
-function from_word__u8__bc9d6eeaea22ffb5(word) -> ret {
-  ret := and(word, 255)
-=======
   ret := add(and(mload(val), 0xff), and(mload(add(val, 1)), 0xff))
->>>>>>> 4448a251
 }