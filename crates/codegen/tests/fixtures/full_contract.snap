---
source: crates/codegen/tests/yul.rs
assertion_line: 31
expression: output
input_file: tests/fixtures/full_contract.fe
---
object "ShapeDispatcher" {
  code {
    init()
    function init() {
      let v0 := datasize("ShapeDispatcher_deployed")
      let v1 := dataoffset("ShapeDispatcher_deployed")
      codecopy(0, v1, v0)
    }
  }

  object "ShapeDispatcher_deployed" {
    code {
      dispatch()
      function abi_encode(value) {
        let v0 := 0
        mstore(v0, value)
        return(v0, 32)
      }
      function alloc(size) -> ret {
        let v0 := mload(64)
        let v1 := eq(v0, 0)
        if v1 {
          v0 := 128
          mstore(64, add(v0, size))
          ret := v0
        }
        if iszero(v1) {
          mstore(64, add(v0, size))
          ret := v0
        }
      }
      function dispatch() {
        let v0 := shr(224, calldataload(0))
        let v1 := eq(v0, 151146943)
        if v1 {
          let v2 := calldataload(4)
          let v3 := calldataload(36)
          let v4 := alloc(64)
          store_field__deduped(v4, 0, v2)
          store_field__deduped(v4, 32, v3)
          let v5 := v4
<<<<<<< HEAD
          store_field__deduped(v5, 0, add(get_field__MemPtr_u256__97fe9178c4597e85(v5, 0), 1))
          store_field__deduped(v5, 32, add(get_field__MemPtr_u256__97fe9178c4597e85(v5, 32), 2))
=======
          store_field__deduped(v5, 0, add(mload(v5), 1))
          store_field__deduped(v5, 32, add(mload(add(v5, 32)), 2))
>>>>>>> 4448a251
          let v6 := point_area_mem(v5)
          abi_encode(v6)
          let v7 := eq(v0, 2066295049)
          if v7 {
            let v8 := calldataload(4)
            let v9 := alloc(32)
            store_field__deduped(v9, 0, v8)
            let v10 := v9
<<<<<<< HEAD
            store_field__deduped(v10, 0, add(get_field__MemPtr_u256__97fe9178c4597e85(v10, 0), 3))
=======
            store_field__deduped(v10, 0, add(mload(v10), 3))
>>>>>>> 4448a251
            v6 := square_area_mem(v10)
            abi_encode(v6)
            return(0, 0)
          }
          if iszero(v7) {
            return(0, 0)
          }
        }
        if iszero(v1) {
          let v11 := eq(v0, 2066295049)
          if v11 {
            let v12 := calldataload(4)
            let v13 := alloc(32)
            store_field__deduped(v13, 0, v12)
            let v14 := v13
<<<<<<< HEAD
            store_field__deduped(v14, 0, add(get_field__MemPtr_u256__97fe9178c4597e85(v14, 0), 3))
=======
            store_field__deduped(v14, 0, add(mload(v14), 3))
>>>>>>> 4448a251
            let v15 := square_area_mem(v14)
            abi_encode(v15)
            return(0, 0)
          }
          if iszero(v11) {
            return(0, 0)
          }
        }
      }
<<<<<<< HEAD
      function get_field__MemPtr_u256__97fe9178c4597e85(ptr, offset) -> ret {
        let v0 := add(ptr, offset)
        ret := to_word__deduped(load__MemPtr__d0292394fccae3e4(v0))
      }
      function load__MemPtr__d0292394fccae3e4(addr) -> ret {
        ret := mload(addr)
      }
      function point_area_mem(self) -> ret {
        ret := mul(get_field__MemPtr_u256__97fe9178c4597e85(self, 0), get_field__MemPtr_u256__97fe9178c4597e85(self, 32))
      }
      function square_area_mem(self) -> ret {
        let v0 := get_field__MemPtr_u256__97fe9178c4597e85(self, 0)
=======
      function point_area_mem(self) -> ret {
        ret := mul(mload(self), mload(add(self, 32)))
      }
      function square_area_mem(self) -> ret {
        let v0 := mload(self)
>>>>>>> 4448a251
        ret := mul(v0, v0)
      }
      function store__MemPtr__d0292394fccae3e4(addr, value) {
        mstore(addr, value)
      }
      function store_field__deduped(ptr, offset, value) {
        let v0 := add(ptr, offset)
        store__MemPtr__d0292394fccae3e4(v0, to_word__deduped(value))
      }
      function to_word__deduped(self) -> ret {
        ret := self
      }
    }
  }
}<|MERGE_RESOLUTION|>--- conflicted
+++ resolved
@@ -1,6 +1,5 @@
 ---
 source: crates/codegen/tests/yul.rs
-assertion_line: 31
 expression: output
 input_file: tests/fixtures/full_contract.fe
 ---
@@ -45,13 +44,8 @@
           store_field__deduped(v4, 0, v2)
           store_field__deduped(v4, 32, v3)
           let v5 := v4
-<<<<<<< HEAD
-          store_field__deduped(v5, 0, add(get_field__MemPtr_u256__97fe9178c4597e85(v5, 0), 1))
-          store_field__deduped(v5, 32, add(get_field__MemPtr_u256__97fe9178c4597e85(v5, 32), 2))
-=======
           store_field__deduped(v5, 0, add(mload(v5), 1))
           store_field__deduped(v5, 32, add(mload(add(v5, 32)), 2))
->>>>>>> 4448a251
           let v6 := point_area_mem(v5)
           abi_encode(v6)
           let v7 := eq(v0, 2066295049)
@@ -60,11 +54,7 @@
             let v9 := alloc(32)
             store_field__deduped(v9, 0, v8)
             let v10 := v9
-<<<<<<< HEAD
-            store_field__deduped(v10, 0, add(get_field__MemPtr_u256__97fe9178c4597e85(v10, 0), 3))
-=======
             store_field__deduped(v10, 0, add(mload(v10), 3))
->>>>>>> 4448a251
             v6 := square_area_mem(v10)
             abi_encode(v6)
             return(0, 0)
@@ -80,11 +70,7 @@
             let v13 := alloc(32)
             store_field__deduped(v13, 0, v12)
             let v14 := v13
-<<<<<<< HEAD
-            store_field__deduped(v14, 0, add(get_field__MemPtr_u256__97fe9178c4597e85(v14, 0), 3))
-=======
             store_field__deduped(v14, 0, add(mload(v14), 3))
->>>>>>> 4448a251
             let v15 := square_area_mem(v14)
             abi_encode(v15)
             return(0, 0)
@@ -94,26 +80,11 @@
           }
         }
       }
-<<<<<<< HEAD
-      function get_field__MemPtr_u256__97fe9178c4597e85(ptr, offset) -> ret {
-        let v0 := add(ptr, offset)
-        ret := to_word__deduped(load__MemPtr__d0292394fccae3e4(v0))
-      }
-      function load__MemPtr__d0292394fccae3e4(addr) -> ret {
-        ret := mload(addr)
-      }
-      function point_area_mem(self) -> ret {
-        ret := mul(get_field__MemPtr_u256__97fe9178c4597e85(self, 0), get_field__MemPtr_u256__97fe9178c4597e85(self, 32))
-      }
-      function square_area_mem(self) -> ret {
-        let v0 := get_field__MemPtr_u256__97fe9178c4597e85(self, 0)
-=======
       function point_area_mem(self) -> ret {
         ret := mul(mload(self), mload(add(self, 32)))
       }
       function square_area_mem(self) -> ret {
         let v0 := mload(self)
->>>>>>> 4448a251
         ret := mul(v0, v0)
       }
       function store__MemPtr__d0292394fccae3e4(addr, value) {
