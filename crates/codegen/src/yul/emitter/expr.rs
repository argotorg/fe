--- conflicted
+++ resolved
@@ -10,11 +10,7 @@
 };
 use mir::{
     CallOrigin, ValueId, ValueOrigin,
-<<<<<<< HEAD
-    ir::{FieldPtrOrigin, SyntheticValue},
-=======
-    ir::{ContractFunctionKind, FieldPtrOrigin, Place, SyntheticValue},
->>>>>>> a23b4848
+    ir::{FieldPtrOrigin, Place, SyntheticValue},
 };
 
 use crate::yul::{doc::YulDoc, state::BlockState};
@@ -474,7 +470,8 @@
 
     /// Computes the address for a place by walking the projection path.
     ///
-    /// Returns a Yul expression representing the memory address.
+    /// Returns a Yul expression representing the memory/storage address.
+    /// For memory, computes byte offsets. For storage, computes slot offsets.
     fn lower_place_address(
         &self,
         place: &Place<'db>,
@@ -490,11 +487,11 @@
         let base_value = self.mir_func.body.value(place.base);
         let mut current_ty = base_value.ty;
         let mut total_offset = 0u64;
+        let is_storage = matches!(place.address_space, mir::ir::AddressSpaceKind::Storage);
 
         for proj in place.projection.iter() {
             match proj {
                 Projection::Field(field_idx) => {
-                    // Use centralized layout API for field offset
                     let field_types = current_ty.field_types(self.db);
                     if field_types.is_empty() {
                         return Err(YulError::Unsupported(format!(
@@ -502,8 +499,12 @@
                             field_idx
                         )));
                     }
-                    total_offset +=
-                        layout::field_offset_bytes_or_word_aligned(self.db, current_ty, *field_idx);
+                    // Use slot-based offsets for storage, byte-based for memory
+                    total_offset += if is_storage {
+                        layout::field_offset_slots(self.db, current_ty, *field_idx)
+                    } else {
+                        layout::field_offset_bytes_or_word_aligned(self.db, current_ty, *field_idx)
+                    };
                     // Update current type to the field's type
                     current_ty = *field_types.get(*field_idx).ok_or_else(|| {
                         YulError::Unsupported(format!(
@@ -518,11 +519,19 @@
                     enum_ty,
                     field_idx,
                 } => {
-                    // Skip discriminant then use centralized layout API for field offset
-                    total_offset += layout::DISCRIMINANT_SIZE_BYTES;
-                    total_offset += layout::variant_field_offset_bytes_or_word_aligned(
-                        self.db, *enum_ty, *variant, *field_idx,
-                    );
+                    // Skip discriminant then compute field offset
+                    // Use slot-based offsets for storage, byte-based for memory
+                    if is_storage {
+                        total_offset += layout::DISCRIMINANT_SIZE_SLOTS;
+                        total_offset += layout::variant_field_offset_slots(
+                            self.db, *enum_ty, *variant, *field_idx,
+                        );
+                    } else {
+                        total_offset += layout::DISCRIMINANT_SIZE_BYTES;
+                        total_offset += layout::variant_field_offset_bytes_or_word_aligned(
+                            self.db, *enum_ty, *variant, *field_idx,
+                        );
+                    }
                     // Update current type to the field's type
                     let ctor = ConstructorKind::Variant(*variant, *enum_ty);
                     let field_types = ctor.field_types(self.db);
