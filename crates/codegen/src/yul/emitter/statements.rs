//! Helpers for lowering linear MIR statements into Yul docs.
//!
//! The functions defined in this module operate within `FunctionEmitter` and walk
//! straight-line MIR instructions (non-terminators) to produce Yul statements.

use hir::analysis::ty::decision_tree::{Projection, ProjectionPath};
use hir::hir_def::{Expr, ExprId, Pat, PatId, expr::ArithBinOp};
use mir::ir::{IntrinsicOp, IntrinsicValue};
use mir::{self, ValueId, ValueOrigin};

use crate::yul::{doc::YulDoc, state::BlockState};

use super::{YulError, function::FunctionEmitter};

impl<'db> FunctionEmitter<'db> {
    fn try_emit_field_assign(
        &self,
        docs: &mut Vec<YulDoc>,
        target: ExprId,
        value: ValueId,
        state: &BlockState,
    ) -> Result<bool, YulError> {
        let Expr::Field(..) = self.expect_expr(target)? else {
            return Ok(false);
        };
        let Some(value_id) = self.mir_func.body.expr_values.get(&target).copied() else {
            return Err(YulError::Unsupported(
                "missing lowered value for field assignment target".into(),
            ));
        };
        let target_value = self.mir_func.body.value(value_id);
        let ValueOrigin::PlaceLoad(place) = &target_value.origin else {
            return Err(YulError::Unsupported(
                "field assignment target must be a scalar place".into(),
            ));
        };

        let addr = self.lower_place_ref(place, state)?;
        let rhs = self.lower_value(value, state)?;
        let line = match place.address_space {
            mir::ir::AddressSpaceKind::Memory => format!("mstore({addr}, {rhs})"),
            mir::ir::AddressSpaceKind::Storage => format!("sstore({addr}, {rhs})"),
        };
        docs.push(YulDoc::line(line));
        Ok(true)
    }

    fn try_emit_field_augassign(
        &self,
        docs: &mut Vec<YulDoc>,
        target: ExprId,
        value: ValueId,
        op: ArithBinOp,
        state: &BlockState,
    ) -> Result<bool, YulError> {
        let Expr::Field(..) = self.expect_expr(target)? else {
            return Ok(false);
        };
        let Some(value_id) = self.mir_func.body.expr_values.get(&target).copied() else {
            return Err(YulError::Unsupported(
                "missing lowered value for field assignment target".into(),
            ));
        };
        let target_value = self.mir_func.body.value(value_id);
        let ValueOrigin::PlaceLoad(place) = &target_value.origin else {
            return Err(YulError::Unsupported(
                "field augmented assignment target must be a scalar place".into(),
            ));
        };

        let addr = self.lower_place_ref(place, state)?;
        let lhs = self.lower_expr(target, state)?;
        let rhs = self.lower_value(value, state)?;

        let updated = match op {
            ArithBinOp::Add => format!("add({lhs}, {rhs})"),
            ArithBinOp::Sub => format!("sub({lhs}, {rhs})"),
            ArithBinOp::Mul => format!("mul({lhs}, {rhs})"),
            ArithBinOp::Div => format!("div({lhs}, {rhs})"),
            ArithBinOp::Rem => format!("mod({lhs}, {rhs})"),
            ArithBinOp::Pow => format!("exp({lhs}, {rhs})"),
            ArithBinOp::LShift => format!("shl({rhs}, {lhs})"),
            ArithBinOp::RShift => format!("shr({rhs}, {lhs})"),
            ArithBinOp::BitAnd => format!("and({lhs}, {rhs})"),
            ArithBinOp::BitOr => format!("or({lhs}, {rhs})"),
            ArithBinOp::BitXor => format!("xor({lhs}, {rhs})"),
        };

        let line = match place.address_space {
            mir::ir::AddressSpaceKind::Memory => format!("mstore({addr}, {updated})"),
            mir::ir::AddressSpaceKind::Storage => format!("sstore({addr}, {updated})"),
        };
        docs.push(YulDoc::line(line));
        Ok(true)
    }

    /// Lowers a linear sequence of MIR instructions into Yul docs.
    ///
    /// * `insts` - MIR instructions belonging to the current block.
    /// * `state` - Mutable binding table shared across the block.
    ///
    /// Returns all emitted Yul statements prior to the block terminator.
    pub(super) fn render_statements(
        &mut self,
        insts: &[mir::MirInst<'_>],
        state: &mut BlockState,
    ) -> Result<Vec<YulDoc>, YulError> {
        let mut docs = Vec::new();
        for inst in insts {
            self.emit_inst(&mut docs, inst, state)?;
        }
        Ok(docs)
    }

    /// Dispatches an individual MIR instruction to the appropriate lowering helper.
    ///
    /// * `docs` - Accumulator that stores every emitted Yul statement.
    /// * `inst` - Instruction being lowered.
    /// * `state` - Mutable per-block binding state shared across helpers.
    ///
    /// Returns `Ok(())` once the instruction has been lowered.
    fn emit_inst(
        &mut self,
        docs: &mut Vec<YulDoc>,
        inst: &mir::MirInst<'_>,
        state: &mut BlockState,
    ) -> Result<(), YulError> {
        match inst {
            mir::MirInst::Let { pat, value, .. } => {
                self.emit_let_inst(docs, *pat, *value, state)?
            }
            mir::MirInst::Assign { target, value, .. } => {
                self.emit_assign_inst(docs, *target, *value, state)?
            }
            mir::MirInst::AugAssign {
                target, value, op, ..
            } => self.emit_augassign_inst(docs, *target, *value, *op, state)?,
            mir::MirInst::Eval { value, .. } => self.emit_eval_inst(docs, *value, state)?,
            mir::MirInst::EvalExpr {
                expr,
                value,
                bind_value,
            } => self.emit_eval_expr_inst(docs, *expr, *value, *bind_value, state)?,
            mir::MirInst::IntrinsicStmt { op, args, .. } => {
                self.emit_intrinsic_inst(docs, *op, args, state)?
            }
        }
        Ok(())
    }

    /// Lowers a `let` instruction, allocating or updating the binding.
    ///
    /// * `docs` - Output vector receiving the generated Yul statement.
    /// * `pat` - Pattern representing the binding name.
    /// * `value` - Optional initializer value.
    /// * `state` - Binding table used to store/reuse the lowered slot.
    ///
    /// Returns `Ok(())` when the binding has been populated.
    fn emit_let_inst(
        &mut self,
        docs: &mut Vec<YulDoc>,
        pat_id: PatId,
        value: Option<ValueId>,
        state: &mut BlockState,
    ) -> Result<(), YulError> {
        let pat = self.expect_pat(pat_id)?;
        match pat {
            Pat::Path(..) => {
                let binding = self.pattern_ident(pat_id)?;
                let existing = state.binding(&binding);
                let value = match value {
                    Some(val) => self.lower_value(val, state)?,
                    None => "0".into(),
                };
                if let Some(name) = existing {
                    docs.push(YulDoc::line(format!("{name} := {value}")));
                } else {
                    let temp = state.alloc_local();
                    state.insert_binding(binding.clone(), temp.clone());
                    docs.push(YulDoc::line(format!("let {temp} := {value}")));
                }
                Ok(())
            }
            Pat::Tuple(pats) => {
                let value_id = value.ok_or_else(|| {
                    YulError::Unsupported("tuple pattern bindings require an initializer".into())
                })?;

                let tuple_ty = self.mir_func.body.value(value_id).ty;
                if !tuple_ty.is_tuple(self.db) {
                    return Err(YulError::Unsupported(
                        "tuple patterns require a tuple initializer".into(),
                    ));
                }
                let field_types = tuple_ty.field_types(self.db);
                if field_types.len() != pats.len() {
                    return Err(YulError::Unsupported(format!(
                        "tuple pattern has {} elements but initializer has {} fields",
                        pats.len(),
                        field_types.len()
                    )));
                }

                let base = self.lower_value(value_id, state)?;
                let base_temp = state.alloc_local();
                state.insert_value_temp(value_id.index(), base_temp.clone());
                docs.push(YulDoc::line(format!("let {base_temp} := {base}")));

                for (field_idx, field_pat_id) in pats.iter().enumerate() {
                    let field_pat = self.expect_pat(*field_pat_id)?;
                    let Pat::Path(..) = field_pat else {
                        if matches!(field_pat, Pat::WildCard | Pat::Rest) {
                            continue;
                        }
                        return Err(YulError::Unsupported(
                            "only identifier patterns are supported".into(),
                        ));
                    };
                    let binding = self.pattern_ident(*field_pat_id)?;
                    let field_ty = field_types[field_idx];
                    let is_aggregate = field_ty.field_count(self.db) > 0;
                    let place = mir::ir::Place::new(
                        value_id,
                        ProjectionPath::from_projection(Projection::Field(field_idx)),
                        mir::ir::AddressSpaceKind::Memory,
                    );
                    let value = if is_aggregate {
                        self.lower_place_ref(&place, state)?
                    } else {
                        self.lower_place_load(&place, field_ty, state)?
                    };

                    if let Some(existing) = state.binding(&binding) {
                        docs.push(YulDoc::line(format!("{existing} := {value}")));
                    } else {
                        let local = state.alloc_local();
                        state.insert_binding(binding.clone(), local.clone());
                        docs.push(YulDoc::line(format!("let {local} := {value}")));
                    }
                }

                Ok(())
            }
            Pat::WildCard | Pat::Rest => {
                if let Some(value) = value {
                    let lowered = self.lower_value(value, state)?;
                    let value_data = self.mir_func.body.value(value);
                    let is_call = matches!(value_data.origin, ValueOrigin::Call(..));
                    let is_zero_sized = (value_data.ty.is_tuple(self.db)
                        && value_data.ty.field_count(self.db) == 0)
                        || value_data.ty.is_never(self.db);
                    if is_call && !is_zero_sized {
                        docs.push(YulDoc::line(format!("pop({lowered})")));
                    } else {
                        docs.push(YulDoc::line(lowered));
                    }
                }
                Ok(())
            }
            _ => Err(YulError::Unsupported(
                "only identifier and tuple patterns are supported".into(),
            )),
        }
    }

    /// Lowers a plain assignment (`x = y`) into Yul.
    ///
    /// * `docs` - Collection where the resulting assignment is appended.
    /// * `target` - Assignment LHS expression.
    /// * `value` - MIR value providing the RHS.
    /// * `state` - Block state storing active Yul bindings.
    ///
    /// Returns `Ok(())` once the assignment has been recorded.
    fn emit_assign_inst(
        &mut self,
        docs: &mut Vec<YulDoc>,
        target: ExprId,
        value: ValueId,
        state: &mut BlockState,
    ) -> Result<(), YulError> {
        if self.try_emit_field_assign(docs, target, value, state)? {
            return Ok(());
        }
        let binding = self.path_from_expr(target)?;
        let yul_name = state
            .binding(&binding)
            .ok_or_else(|| YulError::Unsupported("assignment to unknown binding".into()))?;
        let value_expr = self.lower_value(value, state)?;
        docs.push(YulDoc::line(format!("{yul_name} := {value_expr}")));
        Ok(())
    }

    /// Emits an augmented assignment (`+=`, `-=`, …) into the corresponding Yul op.
    ///
    /// * `docs` - Collector for the generated statement.
    /// * `target` - Assignment LHS expression.
    /// * `value` - RHS operand.
    /// * `op` - Arithmetic operator used in the augmentation.
    /// * `state` - Block state providing access to binding slots.
    ///
    /// Returns `Ok(())` when the augmented assignment has been emitted.
    fn emit_augassign_inst(
        &mut self,
        docs: &mut Vec<YulDoc>,
        target: ExprId,
        value: ValueId,
        op: ArithBinOp,
        state: &mut BlockState,
    ) -> Result<(), YulError> {
        if self.try_emit_field_augassign(docs, target, value, op, state)? {
            return Ok(());
        }
        let binding = self.path_from_expr(target)?;
        let yul_name = state
            .binding(&binding)
            .ok_or_else(|| YulError::Unsupported("assignment to unknown binding".into()))?;
        let rhs = self.lower_value(value, state)?;
        let assignment = match op {
            ArithBinOp::Add => format!("add({yul_name}, {rhs})"),
            ArithBinOp::Sub => format!("sub({yul_name}, {rhs})"),
            ArithBinOp::Mul => format!("mul({yul_name}, {rhs})"),
            ArithBinOp::Div => format!("div({yul_name}, {rhs})"),
            ArithBinOp::Rem => format!("mod({yul_name}, {rhs})"),
            ArithBinOp::Pow => format!("exp({yul_name}, {rhs})"),
            ArithBinOp::LShift => format!("shl({rhs}, {yul_name})"),
            ArithBinOp::RShift => format!("shr({rhs}, {yul_name})"),
            ArithBinOp::BitAnd => format!("and({yul_name}, {rhs})"),
            ArithBinOp::BitOr => format!("or({yul_name}, {rhs})"),
            ArithBinOp::BitXor => format!("xor({yul_name}, {rhs})"),
        };
        docs.push(YulDoc::line(format!("{yul_name} := {assignment}")));
        Ok(())
    }

    /// Emits an expression statement whose value is not reused.
    ///
    /// * `docs` - Accumulator for any generated docs.
    /// * `value` - MIR value used for the expression statement.
    /// * `state` - Block state containing active bindings.
    ///
    /// Refrains from re-emitting expressions consumed elsewhere and returns
    /// `Ok(())` after optionally pushing a doc.
    ///
    /// However, unit-returning calls are always emitted here because the return
    /// terminator won't emit them (it skips unit values).
    fn emit_eval_inst(
        &mut self,
        docs: &mut Vec<YulDoc>,
        value: ValueId,
        state: &mut BlockState,
    ) -> Result<(), YulError> {
        let value_data = self.mir_func.body.value(value);
        let is_unit_call = matches!(&value_data.origin, ValueOrigin::Call(..))
            && value_data.ty.is_tuple(self.db)
            && value_data.ty.field_count(self.db) == 0;

        // Unit-returning calls must always be emitted here since the return
        // terminator won't render them.
        if (self.value_use_counts[value.index()] == 1 || is_unit_call)
            && let Some(doc) = self.render_eval(value, state)?
        {
            docs.push(doc);
        }
        Ok(())
    }

    /// Emits evaluation logic for expressions that optionally bind to a temporary.
    ///
    /// * `docs` - Output buffer for the emitted stmt or binding.
    /// * `expr` - Source expression ID.
    /// * `value` - MIR value produced for that expression.
    /// * `bind_value` - Whether the result should be bound for reuse.
    /// * `state` - Mutable per-block scope that owns temporaries.
    ///
    /// Returns `Ok(())` when the expression has been handled.
    fn emit_eval_expr_inst(
        &mut self,
        docs: &mut Vec<YulDoc>,
        expr: ExprId,
        value: ValueId,
        bind_value: bool,
        state: &mut BlockState,
    ) -> Result<(), YulError> {
        let lowered = self.lower_value(value, state)?;
        if bind_value {
            let temp = state.alloc_local();
            self.expr_temps.insert(expr, temp.clone());
            // Also cache by ValueId in the BlockState so that arguments referencing
            // this value can reuse it (properly scoped to the current branch).
            state.insert_value_temp(value.index(), temp.clone());
            docs.push(YulDoc::line(format!("let {temp} := {lowered}")));
        } else {
            let value_data = self.mir_func.body.value(value);
            let is_call = matches!(value_data.origin, ValueOrigin::Call(..));
            let is_zero_sized = (value_data.ty.is_tuple(self.db)
                && value_data.ty.field_count(self.db) == 0)
                || value_data.ty.is_never(self.db);
            if is_call && !is_zero_sized {
                docs.push(YulDoc::line(format!("pop({lowered})")));
            } else {
                docs.push(YulDoc::line(lowered));
            }
        }
        Ok(())
    }

    /// Emits Yul for a statement-only intrinsic (e.g. `mstore`).
    ///
    /// * `docs` - Collection to append the statement to when one is emitted.
    /// * `op` - Intrinsic opcode.
    /// * `args` - MIR value arguments.
    /// * `state` - Block-local bindings used to lower the arguments.
    ///
    /// Returns `Ok(())` once the intrinsic (if applicable) has been appended.
    fn emit_intrinsic_inst(
        &mut self,
        docs: &mut Vec<YulDoc>,
        op: IntrinsicOp,
        args: &[ValueId],
        state: &mut BlockState,
    ) -> Result<(), YulError> {
        let intr = IntrinsicValue {
            op,
            args: args.to_vec(),
            code_region: None,
        };
        if let Some(doc) = self.lower_intrinsic_stmt(&intr, state)? {
            docs.push(doc);
        }
        Ok(())
    }

    /// Emits statements for expression statements, returning a doc when work was done.
    ///
    /// * `value_id` - MIR value representing the expression.
    /// * `state` - Block state containing active bindings.
    ///
    /// Returns a doc describing the evaluation side effects, if any.
    pub(super) fn render_eval(
        &mut self,
        value_id: ValueId,
        state: &mut BlockState,
    ) -> Result<Option<YulDoc>, YulError> {
        let value = self.mir_func.body.value(value_id);
        match &value.origin {
            ValueOrigin::Intrinsic(intr) => self.lower_intrinsic_stmt(intr, state),
            ValueOrigin::Call(call) => {
                let call_expr = self.lower_call_value(call, state)?;
                let is_zero_sized = (value.ty.is_tuple(self.db)
                    && value.ty.field_count(self.db) == 0)
                    || value.ty.is_never(self.db);
                let line = if is_zero_sized {
                    call_expr
                } else {
                    format!("pop({call_expr})")
                };
                Ok(Some(YulDoc::line(line)))
            }
            _ => Ok(None),
        }
    }

    /// Handles `return intrinsic::<op>(...)` for void intrinsics by emitting the
    /// side effect plus a `ret := 0`.
    ///
    /// * `value_id` - MIR value representing the intrinsic call.
    /// * `docs` - Yul statement accumulator.
    /// * `state` - Immutable view over block bindings to resolve arguments.
    ///
    /// Returns `Ok(true)` when the intrinsic produced a replacement return statement.
    pub(super) fn emit_intrinsic_return(
        &mut self,
        value_id: ValueId,
        docs: &mut Vec<YulDoc>,
        state: &BlockState,
        bind_ret: bool,
    ) -> Result<bool, YulError> {
        let value = self.mir_func.body.value(value_id);
        if let ValueOrigin::Intrinsic(intr) = &value.origin
            && !intr.op.returns_value()
        {
            if let Some(doc) = self.lower_intrinsic_stmt(intr, state)? {
                docs.push(doc);
            }
            if matches!(intr.op, IntrinsicOp::ReturnData) {
                return Ok(true);
            }
            if bind_ret {
                docs.push(YulDoc::line("ret := 0"));
            }
            return Ok(true);
        }
        Ok(false)
    }

    /// Converts intrinsic value-producing operations (`mload`/`sload`) into Yul.
    ///
    /// * `intr` - Intrinsic call metadata containing opcode and arguments.
    /// * `state` - Read-only block state needed to lower arguments.
    ///
    /// Returns the Yul expression describing the intrinsic invocation.
    pub(super) fn lower_intrinsic_value(
        &self,
        intr: &IntrinsicValue<'db>,
        state: &BlockState,
    ) -> Result<String, YulError> {
        if !intr.op.returns_value() {
            return Err(YulError::Unsupported(
                "intrinsic does not yield a value".into(),
            ));
        }
        if matches!(intr.op, IntrinsicOp::AddrOf) {
            let args = self.lower_intrinsic_args(intr, state)?;
            self.expect_intrinsic_arity(intr.op, &args, 1)?;
            return Ok(args
                .into_iter()
                .next()
                .expect("addr_of arity already checked"));
        }
<<<<<<< HEAD
=======
        if matches!(intr.op, IntrinsicOp::StorAt) {
            let args = self.lower_intrinsic_args(intr, state)?;
            self.expect_intrinsic_arity(intr.op, &args, 1)?;
            return Ok(args
                .into_iter()
                .next()
                .expect("stor_at arity already checked"));
        }
>>>>>>> 4448a251
        if matches!(
            intr.op,
            IntrinsicOp::CodeRegionOffset | IntrinsicOp::CodeRegionLen
        ) {
            return self.lower_code_region_query(intr);
        }
        let args = self.lower_intrinsic_args(intr, state)?;
        let expected = match intr.op {
            IntrinsicOp::Keccak => 2,
            IntrinsicOp::Caller => 0,
<<<<<<< HEAD
=======
            IntrinsicOp::Codesize => 0,
            IntrinsicOp::Calldatasize | IntrinsicOp::Returndatasize => 0,
>>>>>>> 4448a251
            _ => 1,
        };
        self.expect_intrinsic_arity(intr.op, &args, expected)?;
        Ok(format!(
            "{}({})",
            self.intrinsic_name(intr.op),
            args.join(", ")
        ))
    }

    /// Lowers `code_region_offset/len` into `dataoffset/datasize`.
    fn lower_code_region_query(&self, intr: &IntrinsicValue<'db>) -> Result<String, YulError> {
        let target = intr.code_region.as_ref().ok_or_else(|| {
            YulError::Unsupported("code region intrinsic missing target metadata".into())
        })?;
        let symbol = target.symbol.as_deref().ok_or_else(|| {
            YulError::Unsupported("code region intrinsic has no resolved symbol".into())
        })?;
        let label = self.code_regions.get(symbol).ok_or_else(|| {
            YulError::Unsupported(format!("no code region available for `{symbol}`"))
        })?;
        let op = match intr.op {
            IntrinsicOp::CodeRegionOffset => "dataoffset",
            IntrinsicOp::CodeRegionLen => "datasize",
            _ => unreachable!(),
        };
        Ok(format!("{op}(\"{label}\")"))
    }

    /// Converts intrinsic statement operations (`mstore`, …) into Yul.
    ///
    /// * `intr` - Intrinsic call metadata describing the opcode and args.
    /// * `state` - Block state needed to lower the intrinsic operands.
    ///
    /// Returns the emitted doc when the intrinsic performs work.
    pub(super) fn lower_intrinsic_stmt(
        &self,
        intr: &IntrinsicValue<'db>,
        state: &BlockState,
    ) -> Result<Option<YulDoc>, YulError> {
        if intr.op.returns_value() {
            return Ok(None);
        }
        let args = self.lower_intrinsic_args(intr, state)?;
        let expected = match intr.op {
            IntrinsicOp::Codecopy => 3,
            IntrinsicOp::Calldatacopy | IntrinsicOp::Returndatacopy => 3,
            IntrinsicOp::Mstore | IntrinsicOp::Mstore8 | IntrinsicOp::Sstore => 2,
            IntrinsicOp::ReturnData | IntrinsicOp::Revert => 2,
            IntrinsicOp::Caller => 0,
            _ => unreachable!(),
        };
        self.expect_intrinsic_arity(intr.op, &args, expected)?;
        let line = match intr.op {
            IntrinsicOp::Mstore => format!("mstore({}, {})", args[0], args[1]),
            IntrinsicOp::Mstore8 => format!("mstore8({}, {})", args[0], args[1]),
            IntrinsicOp::Sstore => format!("sstore({}, {})", args[0], args[1]),
            IntrinsicOp::ReturnData => format!("return({}, {})", args[0], args[1]),
            IntrinsicOp::Revert => format!("revert({}, {})", args[0], args[1]),
            IntrinsicOp::Codecopy => format!("codecopy({}, {}, {})", args[0], args[1], args[2]),
<<<<<<< HEAD
=======
            IntrinsicOp::Calldatacopy => {
                format!("calldatacopy({}, {}, {})", args[0], args[1], args[2])
            }
            IntrinsicOp::Returndatacopy => {
                format!("returndatacopy({}, {}, {})", args[0], args[1], args[2])
            }
>>>>>>> 4448a251
            IntrinsicOp::Caller => String::from("caller()"),
            _ => unreachable!(),
        };
        Ok(Some(YulDoc::line(line)))
    }

    /// Lowers all intrinsic arguments into Yul expressions.
    ///
    /// * `intr` - Intrinsic call describing the operands.
    /// * `state` - Block state used to lower each operand.
    ///
    /// Returns the lowered argument list in call order.
    fn lower_intrinsic_args(
        &self,
        intr: &IntrinsicValue<'db>,
        state: &BlockState,
    ) -> Result<Vec<String>, YulError> {
        intr.args
            .iter()
            .map(|arg| self.lower_value(*arg, state))
            .collect()
    }

    /// Ensures the intrinsic received the expected number of operands.
    ///
    /// * `op` - Intrinsic opcode being validated.
    /// * `args` - Lowered operand list.
    /// * `expected` - Required arity for the opcode.
    ///
    /// Returns `Ok(())` when the arity matches, otherwise an unsupported error.
    fn expect_intrinsic_arity(
        &self,
        op: IntrinsicOp,
        args: &[String],
        expected: usize,
    ) -> Result<(), YulError> {
        if args.len() == expected {
            Ok(())
        } else {
            Err(YulError::Unsupported(format!(
                "intrinsic `{}` expects {expected} arguments, got {}",
                self.intrinsic_name(op),
                args.len()
            )))
        }
    }

    /// Returns the Yul builtin name for an intrinsic opcode.
    ///
    /// * `op` - Intrinsic opcode to translate.
    ///
    /// Returns the canonical Yul mnemonic corresponding to the opcode.
    fn intrinsic_name(&self, op: IntrinsicOp) -> &'static str {
        match op {
            IntrinsicOp::Mload => "mload",
            IntrinsicOp::Calldataload => "calldataload",
<<<<<<< HEAD
=======
            IntrinsicOp::Calldatacopy => "calldatacopy",
            IntrinsicOp::Calldatasize => "calldatasize",
            IntrinsicOp::Returndatacopy => "returndatacopy",
            IntrinsicOp::Returndatasize => "returndatasize",
>>>>>>> 4448a251
            IntrinsicOp::AddrOf => "addr_of",
            IntrinsicOp::Mstore => "mstore",
            IntrinsicOp::Mstore8 => "mstore8",
            IntrinsicOp::Sload => "sload",
            IntrinsicOp::Sstore => "sstore",
            IntrinsicOp::ReturnData => "return",
            IntrinsicOp::Revert => "revert",
            IntrinsicOp::Codecopy => "codecopy",
            IntrinsicOp::Codesize => "codesize",
            IntrinsicOp::CodeRegionOffset => "code_region_offset",
            IntrinsicOp::CodeRegionLen => "code_region_len",
            IntrinsicOp::Keccak => "keccak256",
            IntrinsicOp::Caller => "caller",
<<<<<<< HEAD
=======
            IntrinsicOp::StorAt => "stor_at",
>>>>>>> 4448a251
        }
    }
}<|MERGE_RESOLUTION|>--- conflicted
+++ resolved
@@ -517,8 +517,6 @@
                 .next()
                 .expect("addr_of arity already checked"));
         }
-<<<<<<< HEAD
-=======
         if matches!(intr.op, IntrinsicOp::StorAt) {
             let args = self.lower_intrinsic_args(intr, state)?;
             self.expect_intrinsic_arity(intr.op, &args, 1)?;
@@ -527,7 +525,6 @@
                 .next()
                 .expect("stor_at arity already checked"));
         }
->>>>>>> 4448a251
         if matches!(
             intr.op,
             IntrinsicOp::CodeRegionOffset | IntrinsicOp::CodeRegionLen
@@ -538,11 +535,8 @@
         let expected = match intr.op {
             IntrinsicOp::Keccak => 2,
             IntrinsicOp::Caller => 0,
-<<<<<<< HEAD
-=======
             IntrinsicOp::Codesize => 0,
             IntrinsicOp::Calldatasize | IntrinsicOp::Returndatasize => 0,
->>>>>>> 4448a251
             _ => 1,
         };
         self.expect_intrinsic_arity(intr.op, &args, expected)?;
@@ -603,15 +597,12 @@
             IntrinsicOp::ReturnData => format!("return({}, {})", args[0], args[1]),
             IntrinsicOp::Revert => format!("revert({}, {})", args[0], args[1]),
             IntrinsicOp::Codecopy => format!("codecopy({}, {}, {})", args[0], args[1], args[2]),
-<<<<<<< HEAD
-=======
             IntrinsicOp::Calldatacopy => {
                 format!("calldatacopy({}, {}, {})", args[0], args[1], args[2])
             }
             IntrinsicOp::Returndatacopy => {
                 format!("returndatacopy({}, {}, {})", args[0], args[1], args[2])
             }
->>>>>>> 4448a251
             IntrinsicOp::Caller => String::from("caller()"),
             _ => unreachable!(),
         };
@@ -668,13 +659,10 @@
         match op {
             IntrinsicOp::Mload => "mload",
             IntrinsicOp::Calldataload => "calldataload",
-<<<<<<< HEAD
-=======
             IntrinsicOp::Calldatacopy => "calldatacopy",
             IntrinsicOp::Calldatasize => "calldatasize",
             IntrinsicOp::Returndatacopy => "returndatacopy",
             IntrinsicOp::Returndatasize => "returndatasize",
->>>>>>> 4448a251
             IntrinsicOp::AddrOf => "addr_of",
             IntrinsicOp::Mstore => "mstore",
             IntrinsicOp::Mstore8 => "mstore8",
@@ -688,10 +676,7 @@
             IntrinsicOp::CodeRegionLen => "code_region_len",
             IntrinsicOp::Keccak => "keccak256",
             IntrinsicOp::Caller => "caller",
-<<<<<<< HEAD
-=======
             IntrinsicOp::StorAt => "stor_at",
->>>>>>> 4448a251
         }
     }
 }