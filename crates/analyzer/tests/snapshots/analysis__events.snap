--- conflicted
+++ resolved
@@ -555,13 +555,8 @@
 note: 
    ┌─ features/events.fe:28:5
    │  
-<<<<<<< HEAD
-28 │ ╭     pub def emit_addresses(addr1: address, addr2: address):
+28 │ ╭     pub fn emit_addresses(addr1: address, addr2: address):
 29 │ │         let addrs: address[2]
-=======
-28 │ ╭     pub fn emit_addresses(addr1: address, addr2: address):
-29 │ │         addrs: address[2]
->>>>>>> c8e58b55
 30 │ │         addrs[0] = addr1
 31 │ │         addrs[1] = addr2
 32 │ │         emit Addresses(addrs)
@@ -592,13 +587,8 @@
 note: 
    ┌─ features/events.fe:29:9
    │
-<<<<<<< HEAD
 29 │         let addrs: address[2]
-   │         ^^^^^^^^^^^^^^^^^^^^^ attributes hash: 16566349279731954343
-=======
-29 │         addrs: address[2]
-   │         ^^^^^^^^^^^^^^^^^ attributes hash: 3706688745435972602
->>>>>>> c8e58b55
+   │         ^^^^^^^^^^^^^^^^^^^^^ attributes hash: 3706688745435972602
    │
    = Array(
          Array {
@@ -1136,13 +1126,8 @@
 note: 
    ┌─ features/events.fe:29:20
    │
-<<<<<<< HEAD
 29 │         let addrs: address[2]
-   │                    ^^^^^^^ attributes hash: 16931239362436195516
-=======
-29 │         addrs: address[2]
-   │                ^^^^^^^ attributes hash: 928477466454064117
->>>>>>> c8e58b55
+   │                    ^^^^^^^ attributes hash: 928477466454064117
    │
    = Base(
          Address,
@@ -1151,13 +1136,8 @@
 note: 
    ┌─ features/events.fe:29:20
    │
-<<<<<<< HEAD
 29 │         let addrs: address[2]
-   │                    ^^^^^^^^^^ attributes hash: 16566349279731954343
-=======
-29 │         addrs: address[2]
-   │                ^^^^^^^^^^ attributes hash: 3706688745435972602
->>>>>>> c8e58b55
+   │                    ^^^^^^^^^^ attributes hash: 3706688745435972602
    │
    = Array(
          Array {
