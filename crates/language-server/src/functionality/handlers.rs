use crate::backend::Backend;
use crate::doc_server::{DocServerHandle, GotoSourceRequest};

use async_lsp::lsp_types::FileChangeType;
use async_lsp::{
    ErrorCode, LanguageClient, ResponseError,
    lsp_types::{
<<<<<<< HEAD
        ExecuteCommandParams, Hover, HoverParams, InitializeParams, InitializeResult,
        InitializedParams, LogMessageParams, Position, Range, ShowDocumentParams,
=======
        DocumentFormattingParams, Hover, HoverParams, InitializeParams, InitializeResult,
        InitializedParams, LogMessageParams, Position, Range, TextEdit,
>>>>>>> 1e81fddd
    },
};

use common::InputDb;
use doc_engine::DocExtractor;
use driver::init_ingot;
use hir::hir_def::HirIngot;
use rustc_hash::FxHashSet;
use url::Url;

use super::{capabilities::server_capabilities, hover::hover_helper};

use tracing::{error, info, warn};

#[derive(Debug)]
pub struct FilesNeedDiagnostics(pub Vec<NeedsDiagnostics>);

#[derive(Debug)]
pub struct NeedsDiagnostics(pub url::Url);

impl std::fmt::Display for FilesNeedDiagnostics {
    fn fmt(&self, f: &mut std::fmt::Formatter<'_>) -> std::fmt::Result {
        write!(f, "FilesNeedDiagnostics({:?})", self.0)
    }
}

impl std::fmt::Display for NeedsDiagnostics {
    fn fmt(&self, f: &mut std::fmt::Formatter<'_>) -> std::fmt::Result {
        write!(f, "FileNeedsDiagnostics({})", self.0)
    }
}

#[derive(Debug)]
pub struct FileChange {
    pub uri: url::Url,
    pub kind: ChangeKind,
}

#[derive(Debug)]
pub enum ChangeKind {
    Open(String),
    Create,
    Edit(Option<String>),
    Delete,
}

/// Event to navigate the doc browser to a specific path.
/// Used for: renames, go-to-definition, newly created items, etc.
#[derive(Debug, Clone)]
pub struct DocNavigate {
    /// Target path to navigate to (e.g., "mymod::MyStruct")
    pub path: String,
    /// Optional: if set, only redirect if browser is currently on this path
    pub if_on_path: Option<String>,
}

/// Custom LSP notification for cursor position updates.
/// The extension sends this when the text cursor moves in an Fe file.
/// Method: "fe/cursorPosition"
pub enum CursorPositionNotification {}

impl async_lsp::lsp_types::notification::Notification for CursorPositionNotification {
    type Params = async_lsp::lsp_types::TextDocumentPositionParams;
    const METHOD: &'static str = "fe/cursorPosition";
}

impl DocNavigate {
    /// Navigate unconditionally to a path
    pub fn to(path: impl Into<String>) -> Self {
        Self {
            path: path.into(),
            if_on_path: None,
        }
    }

    /// Navigate only if the browser is currently viewing old_path (for renames)
    pub fn redirect(old_path: impl Into<String>, new_path: impl Into<String>) -> Self {
        Self {
            path: new_path.into(),
            if_on_path: Some(old_path.into()),
        }
    }
}

impl std::fmt::Display for DocNavigate {
    fn fmt(&self, f: &mut std::fmt::Formatter<'_>) -> std::fmt::Result {
        if let Some(ref from) = self.if_on_path {
            write!(f, "DocNavigate({} -> {})", from, self.path)
        } else {
            write!(f, "DocNavigate({})", self.path)
        }
    }
}

// Implementation moved to backend/mod.rs

async fn discover_and_load_ingots(
    backend: &mut Backend,
    root_path: &std::path::Path,
) -> Result<(), ResponseError> {
    // Find all fe.toml files in the workspace
    let pattern = format!("{}/**/fe.toml", root_path.to_string_lossy());
    let config_paths = glob::glob(&pattern)
        .map_err(|e| ResponseError::new(ErrorCode::INTERNAL_ERROR, format!("Glob error: {e}")))?
        .filter_map(Result::ok)
        .collect::<Vec<_>>();

    // Initialize each ingot using the driver's init_ingot function
    for config_path in &config_paths {
        let ingot_dir = config_path.parent().unwrap();
        let ingot_url = Url::from_directory_path(ingot_dir).map_err(|_| {
            ResponseError::new(
                ErrorCode::INTERNAL_ERROR,
                format!("Invalid ingot path: {ingot_dir:?}"),
            )
        })?;

        let had_diagnostics = init_ingot(&mut backend.db, &ingot_url);
        if had_diagnostics {
            warn!(
                "Ingot initialization produced diagnostics for {:?}",
                ingot_dir
            );
        }
    }

    // Also check if the root itself is an ingot (no fe.toml in subdirectories)
    if config_paths.is_empty() {
        let root_url = Url::from_directory_path(root_path).map_err(|_| {
            ResponseError::new(
                ErrorCode::INTERNAL_ERROR,
                format!("Invalid workspace root path: {root_path:?}"),
            )
        })?;

        let had_diagnostics = init_ingot(&mut backend.db, &root_url);
        if had_diagnostics {
            warn!("Ingot initialization produced diagnostics for workspace root");
        }
    }

    Ok(())
}

pub async fn initialize(
    backend: &mut Backend,
    message: InitializeParams,
) -> Result<InitializeResult, ResponseError> {
    info!("initializing language server!");

    let root = message
        .workspace_folders
        .and_then(|folders| folders.first().cloned())
        .and_then(|folder| folder.uri.to_file_path().ok())
        .unwrap_or_else(|| std::env::current_dir().unwrap());

    // Store workspace root
    backend.workspace_root = Some(root.clone());

    // Check if client supports window/showDocument
    backend.supports_show_document = message
        .capabilities
        .window
        .as_ref()
        .and_then(|w| w.show_document.as_ref())
        .map(|sd| sd.support)
        .unwrap_or(false);
    info!(
        "Client supports window/showDocument: {}",
        backend.supports_show_document
    );

    // Discover and load all ingots in the workspace
    discover_and_load_ingots(backend, &root).await?;

    // Note: Doc server is started lazily on first file change to avoid blocking init
    // Store workspace root for later use
    backend.server_info.workspace_root = Some(root.to_string_lossy().to_string());

    let capabilities = server_capabilities();
    let initialize_result = InitializeResult {
        capabilities,
        server_info: Some(async_lsp::lsp_types::ServerInfo {
            name: String::from("fe-language-server"),
            version: Some(String::from(env!("CARGO_PKG_VERSION"))),
        }),
    };
    Ok(initialize_result)
}

pub async fn initialized(
    backend: &mut Backend,
    _message: InitializedParams,
) -> Result<(), ResponseError> {
    info!("language server initialized! recieved notification!");
    info!("workspace_root: {:?}", backend.workspace_root);

    // Start doc server immediately
    update_docs(backend).await;
    info!(
        "update_docs completed, doc_server running: {}",
        backend.doc_server.is_some()
    );

    // Get all files from the workspace
    let all_files: Vec<_> = backend
        .db
        .workspace()
        .all_files(&backend.db)
        .iter()
        .map(|(url, _file)| url)
        .collect();

    for url in all_files {
        let _ = backend.client.emit(NeedsDiagnostics(url));
    }

    let _ = backend.client.clone().log_message(LogMessageParams {
        typ: async_lsp::lsp_types::MessageType::INFO,
        message: "language server initialized!".to_string(),
    });
    Ok(())
}

pub async fn handle_exit(_backend: &Backend, _message: ()) -> Result<(), ResponseError> {
    info!("shutting down language server");
    Ok(())
}

pub async fn handle_did_change_watched_files(
    backend: &Backend,
    message: async_lsp::lsp_types::DidChangeWatchedFilesParams,
) -> Result<(), ResponseError> {
    for event in message.changes {
        let kind = match event.typ {
            FileChangeType::CHANGED => ChangeKind::Edit(None),
            FileChangeType::CREATED => ChangeKind::Create,
            FileChangeType::DELETED => ChangeKind::Delete,
            _ => unreachable!(),
        };
        let _ = backend.client.clone().emit(FileChange {
            uri: event.uri,
            kind,
        });
    }
    Ok(())
}

pub async fn handle_did_open_text_document(
    backend: &Backend,
    message: async_lsp::lsp_types::DidOpenTextDocumentParams,
) -> Result<(), ResponseError> {
    info!("file opened: {:?}", message.text_document.uri);
    let _ = backend.client.clone().emit(FileChange {
        uri: message.text_document.uri,
        kind: ChangeKind::Open(message.text_document.text),
    });
    Ok(())
}

pub async fn handle_did_change_text_document(
    backend: &Backend,
    message: async_lsp::lsp_types::DidChangeTextDocumentParams,
) -> Result<(), ResponseError> {
    info!("file changed: {:?}", message.text_document.uri);
    let _ = backend.client.clone().emit(FileChange {
        uri: message.text_document.uri,
        kind: ChangeKind::Edit(Some(message.content_changes[0].text.clone())),
    });
    Ok(())
}

pub async fn handle_did_save_text_document(
    _backend: &Backend,
    message: async_lsp::lsp_types::DidSaveTextDocumentParams,
) -> Result<(), ResponseError> {
    info!("file saved: {:?}", message.text_document.uri);
    Ok(())
}

pub async fn handle_file_change(
    backend: &mut Backend,
    message: FileChange,
) -> Result<(), ResponseError> {
    let path = match message.uri.to_file_path() {
        Ok(p) => p,
        Err(_) => {
            error!("Failed to convert URI to path: {:?}", message.uri);
            return Err(ResponseError::new(
                ErrorCode::INVALID_PARAMS,
                format!("Invalid file URI: {}", message.uri),
            ));
        }
    };

    let path_str = match path.to_str() {
        Some(p) => p,
        None => {
            error!("Path contains invalid UTF-8: {:?}", path);
            return Err(ResponseError::new(
                ErrorCode::INVALID_PARAMS,
                "Path contains invalid UTF-8".to_string(),
            ));
        }
    };

    // Check if this is a fe.toml file
    let is_fe_toml = path
        .file_name()
        .and_then(|name| name.to_str())
        .map(|name| name == "fe.toml")
        .unwrap_or(false);

    match message.kind {
        ChangeKind::Open(contents) => {
            info!("file opened: {:?}", &path_str);
            if let Ok(url) = url::Url::from_file_path(&path) {
                backend
                    .db
                    .workspace()
                    .update(&mut backend.db, url.clone(), contents);
            }
        }
        ChangeKind::Create => {
            info!("file created: {:?}", &path_str);
            let contents = match tokio::fs::read_to_string(&path).await {
                Ok(c) => c,
                Err(e) => {
                    error!("Failed to read file {}: {}", path_str, e);
                    return Ok(());
                }
            };
            if let Ok(url) = url::Url::from_file_path(&path) {
                backend
                    .db
                    .workspace()
                    .update(&mut backend.db, url.clone(), contents);

                // If a fe.toml was created, discover and load all files in the new ingot
                if is_fe_toml && let Some(ingot_dir) = path.parent() {
                    load_ingot_files(backend, ingot_dir).await?;
                }
            }
        }
        ChangeKind::Edit(contents) => {
            info!("file edited: {:?}", &path_str);
            let contents = if let Some(text) = contents {
                text
            } else {
                match tokio::fs::read_to_string(&path).await {
                    Ok(c) => c,
                    Err(e) => {
                        error!("Failed to read file {}: {}", path_str, e);
                        return Ok(());
                    }
                }
            };
            if let Ok(url) = url::Url::from_file_path(&path) {
                backend
                    .db
                    .workspace()
                    .update(&mut backend.db, url.clone(), contents);

                // If fe.toml was modified, re-scan the ingot for any new files
                if is_fe_toml && let Some(ingot_dir) = path.parent() {
                    load_ingot_files(backend, ingot_dir).await?;
                }
            }
        }
        ChangeKind::Delete => {
            info!("file deleted: {:?}", path_str);
            if let Ok(url) = url::Url::from_file_path(path) {
                backend.db.workspace().remove(&mut backend.db, &url);
            }
        }
    }

    // Update documentation (starts server on first change if needed)
    update_docs(backend).await;

    let _ = backend.client.emit(NeedsDiagnostics(message.uri));
    Ok(())
}

async fn load_ingot_files(
    backend: &mut Backend,
    ingot_dir: &std::path::Path,
) -> Result<(), ResponseError> {
    info!("Loading ingot files from: {:?}", ingot_dir);

    let ingot_url = Url::from_directory_path(ingot_dir).map_err(|_| {
        ResponseError::new(
            ErrorCode::INTERNAL_ERROR,
            format!("Invalid ingot path: {ingot_dir:?}"),
        )
    })?;

    let had_diagnostics = init_ingot(&mut backend.db, &ingot_url);
    if had_diagnostics {
        warn!(
            "Ingot initialization produced diagnostics for {:?}",
            ingot_dir
        );
    }

    // Emit diagnostics for all files that were loaded
    let all_files: Vec<_> = backend
        .db
        .workspace()
        .all_files(&backend.db)
        .iter()
        .map(|(url, _file)| url)
        .collect();

    for url in all_files {
        let _ = backend.client.emit(NeedsDiagnostics(url));
    }

    Ok(())
}

pub async fn handle_files_need_diagnostics(
    backend: &Backend,
    message: FilesNeedDiagnostics,
) -> Result<(), ResponseError> {
    let FilesNeedDiagnostics(need_diagnostics) = message;
    let mut client = backend.client.clone();

    let ingots_need_diagnostics: FxHashSet<_> = need_diagnostics
        .iter()
        .filter_map(|NeedsDiagnostics(url)| {
            backend
                .db
                .workspace()
                .containing_ingot(&backend.db, url.clone())
        })
        .collect();

    for ingot in ingots_need_diagnostics {
        // Get diagnostics per file
        use crate::lsp_diagnostics::LspDiagnostics;
        let diagnostics_map = backend.db.diagnostics_for_ingot(ingot);

        for uri in diagnostics_map.keys() {
            let diagnostic = diagnostics_map.get(uri).cloned().unwrap_or_default();
            let diagnostics_params = async_lsp::lsp_types::PublishDiagnosticsParams {
                uri: uri.clone(),
                diagnostics: diagnostic,
                version: None,
            };
            if let Err(e) = client.publish_diagnostics(diagnostics_params) {
                error!("Failed to publish diagnostics for {}: {:?}", uri, e);
            }
        }
    }
    Ok(())
}

/// Start the doc server if not running, and update the documentation index.
/// This is called after file changes to keep docs in sync.
async fn update_docs(backend: &mut Backend) {
    info!(
        "update_docs called, doc_server exists: {}",
        backend.doc_server.is_some()
    );

    // Start doc server if not already running
    if backend.doc_server.is_none() {
        info!("Starting doc server...");
        // Use the workers runtime since act_locally runs on a separate thread without tokio
        let client = backend.client.clone();
        let supports_goto_source = backend.supports_show_document;
        let handle_result = backend
            .workers
            .block_on(DocServerHandle::start(client, supports_goto_source));
        match handle_result {
            Ok(handle) => {
                info!("Started documentation server at {}", handle.url);

                // Log to client so user can see the URL
                let _ = backend.client.clone().log_message(LogMessageParams {
                    typ: async_lsp::lsp_types::MessageType::INFO,
                    message: format!("Fe docs available at {}", handle.url),
                });

                // Update server info
                backend.server_info.docs_url = Some(handle.url.clone());

                // Write server info file if we have a workspace root
                if let Some(ref root) = backend.workspace_root {
                    info!("Writing .fe-lsp.json to {:?}", root);
                    match backend.server_info.write_to_workspace(root) {
                        Ok(()) => info!("Successfully wrote .fe-lsp.json"),
                        Err(e) => warn!("Failed to write server info: {}", e),
                    }
                } else {
                    warn!("No workspace root set, cannot write .fe-lsp.json");
                }

                backend.doc_server = Some(handle);
            }
            Err(e) => {
                error!("Failed to start doc server: {}", e);
                return;
            }
        }
    }

    // Extract docs from all ingots
    let extractor = if let Some(ref root) = backend.workspace_root {
        DocExtractor::new(&backend.db).with_root_path(root)
    } else {
        DocExtractor::new(&backend.db)
    };
    let mut combined_index = doc_engine::DocIndex::default();

    // Get all unique ingots from workspace files
    let ingots: FxHashSet<_> = backend
        .db
        .workspace()
        .all_files(&backend.db)
        .iter()
        .filter_map(|(url, _)| {
            backend
                .db
                .workspace()
                .containing_ingot(&backend.db, url.clone())
        })
        .collect();

    // Collect trait impl links from all ingots
    let mut all_trait_impl_links = Vec::new();

    for ingot in ingots {
        // Skip ingots without valid config (no fe.toml or missing name)
        let has_valid_config = ingot
            .config(&backend.db)
            .and_then(|c| c.metadata.name)
            .is_some();
        if !has_valid_config {
            continue;
        }

        // Extract items from ALL modules in the ingot (not just root)
        for top_mod in ingot.all_modules(&backend.db) {
            for item in top_mod.children_nested(&backend.db) {
                if let Some(doc_item) = extractor.extract_item_for_ingot(item, ingot) {
                    combined_index.items.push(doc_item);
                }
            }
        }
        // Build module tree from root (it handles file-based children)
        let root_mod = ingot.root_mod(&backend.db);
        let module_tree = extractor.build_module_tree_for_ingot(ingot, root_mod);
        combined_index.modules.extend(module_tree);

        // Extract trait implementation links
        all_trait_impl_links.extend(extractor.extract_trait_impl_links(ingot));
    }

    // Link trait implementations to their target types
    combined_index.link_trait_impls(all_trait_impl_links);

    // Link types in signatures to their documentation pages
    combined_index.link_signature_types();

    // Sort for consistent ordering
    combined_index.items.sort_by(|a, b| a.path.cmp(&b.path));
    combined_index.modules.sort_by(|a, b| a.path.cmp(&b.path));

    // Update the doc server (use workers runtime for tokio async)
    if let Some(ref doc_server) = backend.doc_server {
        backend
            .workers
            .block_on(doc_server.update_index(combined_index));
    }
}

/// Handle doc navigation events - notify the browser to navigate
pub async fn handle_doc_navigate(
    backend: &mut Backend,
    event: DocNavigate,
) -> Result<(), ResponseError> {
    info!("Doc navigate: {}", event);

    // Notify the doc server to send navigation message to browser
    if let Some(ref doc_server) = backend.doc_server {
        doc_server.notify_navigate(&event.path, event.if_on_path.as_deref());
    }

    // If this was a rename (conditional redirect), also update the doc index
    if event.if_on_path.is_some() {
        update_docs(backend).await;
    }

    Ok(())
}

/// Handle goto source requests from the doc viewer.
/// This tells the editor to navigate to the source location.
pub async fn handle_goto_source(
    backend: &Backend,
    request: GotoSourceRequest,
) -> Result<(), ResponseError> {
    info!("Goto source: {}", request);

    // Convert the file path to a URL
    let file_url = Url::from_file_path(&request.file).map_err(|_| {
        ResponseError::new(
            ErrorCode::INVALID_PARAMS,
            format!("Invalid file path: {}", request.file),
        )
    })?;

    // LSP uses 0-based line/column, but source locations are typically 1-based
    let line = request.line.saturating_sub(1);
    let column = request.column.saturating_sub(1);
    let position = Position::new(line, column);

    if backend.supports_show_document {
        // Use LSP window/showDocument (LSP 3.16+)
        let params = ShowDocumentParams {
            uri: file_url,
            external: None,
            take_focus: Some(true),
            selection: Some(Range::new(position, position)),
        };

        let mut client = backend.client.clone();
        match client.show_document(params).await {
            Ok(result) => {
                if result.success {
                    info!("Successfully opened document in editor");
                } else {
                    warn!("Editor reported failure opening document");
                }
            }
            Err(e) => {
                error!("Failed to open document: {:?}", e);
            }
        }
    } else {
        // Fallback: try opening the file directly
        // Many editors support file:///path#L<line> format
        let url_with_line = format!("{}:{}", request.file, request.line);
        info!(
            "window/showDocument not supported, trying fallback: {}",
            url_with_line
        );

        if let Err(e) = open::that(&url_with_line) {
            // If that fails, try just opening the file
            warn!("Failed to open with line number ({}), trying plain file", e);
            if let Err(e) = open::that(&request.file) {
                error!("Failed to open file: {}", e);
            }
        }
    }

    Ok(())
}

pub async fn handle_hover_request(
    backend: &Backend,
    message: HoverParams,
) -> Result<Option<Hover>, ResponseError> {
    let path_str = message // Renamed to path_str to avoid confusion with Url
        .text_document_position_params
        .text_document
        .uri
        .path();

    let Ok(url) = url::Url::from_file_path(path_str) else {
        warn!("handle_hover_request failed to convert path to URL: `{path_str}`");
        return Ok(None);
    };
    let Some(file) = backend.db.workspace().get(&backend.db, &url) else {
        warn!(
            "handle_hover_request failed to get file for url: `{url}` (original path: `{path_str}`)"
        );
        return Ok(None);
    };

    info!("handling hover request in file: {:?}", file);
    let result = hover_helper(&backend.db, file, message).unwrap_or_else(|e| {
        error!("Error handling hover: {:?}", e);
        super::hover::HoverResult {
            hover: None,
            doc_path: None,
        }
    });

    // Emit navigation event for auto-follow mode (browser will ignore if disabled)
    if let Some(doc_path) = result.doc_path {
        let _ = backend.client.clone().emit(DocNavigate::to(doc_path));
    }

    info!("sending hover response: {:?}", result.hover);
    Ok(result.hover)
}

/// Handle cursor position notifications from the extension.
/// This enables text cursor following for the documentation viewer.
pub async fn handle_cursor_position(
    backend: &Backend,
    message: async_lsp::lsp_types::TextDocumentPositionParams,
) -> Result<(), ResponseError> {
    use crate::util::to_offset_from_position;
    use hir::{core::semantic::reference::Target, lower::map_file_to_mod};

    let path_str = message.text_document.uri.path();

    let Ok(url) = url::Url::from_file_path(path_str) else {
        return Ok(());
    };
    let Some(file) = backend.db.workspace().get(&backend.db, &url) else {
        return Ok(());
    };

    let file_text = file.text(&backend.db);
    let cursor = to_offset_from_position(message.position, file_text.as_str());
    let top_mod = map_file_to_mod(&backend.db, file);

    // Look up the symbol at cursor position
    let resolution = top_mod.target_at(&backend.db, cursor);

    // Skip navigation if ambiguous (don't auto-follow to an arbitrary choice)
    if resolution.is_ambiguous() {
        return Ok(());
    }

    if let Some(Target::Scope(scope)) = resolution.first() {
        // Use shared doc-engine function for qualified path
        if let Some(doc_path) = doc_engine::scope_to_doc_path(&backend.db, *scope) {
            // Emit navigation event (browser will ignore if auto-follow is disabled)
            let _ = backend.client.clone().emit(DocNavigate::to(doc_path));
        }
    }

    Ok(())
}

pub async fn handle_shutdown(backend: &Backend, _message: ()) -> Result<(), ResponseError> {
    info!("received shutdown request");

    // Clean up server info file
    if let Some(ref root) = backend.workspace_root {
        crate::doc_server::LspServerInfo::remove_from_workspace(root);
    }

    Ok(())
}

<<<<<<< HEAD
pub async fn handle_execute_command(
    backend: &mut Backend,
    params: ExecuteCommandParams,
) -> Result<Option<serde_json::Value>, ResponseError> {
    info!("execute command: {:?}", params.command);

    match params.command.as_str() {
        "fe.openDocs" => {
            // Start doc server if not running
            if backend.doc_server.is_none() {
                info!("Doc server not running, starting it...");
                update_docs(backend).await;
            }

            if let Some(ref doc_server) = backend.doc_server {
                // Extract optional item path from arguments
                let item_path = params.arguments.first().and_then(|arg| arg.as_str());

                // Build the full URL
                let full_url = if let Some(path) = item_path {
                    format!("{}/doc/{}", doc_server.url.trim_end_matches('/'), path)
                } else {
                    doc_server.url.clone()
                };

                info!("Opening docs at {}", full_url);

                // Use open crate to open in default browser
                if let Err(e) = open::that(&full_url) {
                    error!("Failed to open browser: {}", e);
                    return Err(ResponseError::new(
                        ErrorCode::INTERNAL_ERROR,
                        format!("Failed to open browser: {}", e),
                    ));
                }

                Ok(Some(serde_json::json!({ "opened": full_url })))
            } else {
                Err(ResponseError::new(
                    ErrorCode::INTERNAL_ERROR,
                    "Failed to start documentation server".to_string(),
                ))
            }
        }
        _ => Err(ResponseError::new(
            ErrorCode::INVALID_PARAMS,
            format!("Unknown command: {}", params.command),
        )),
=======
pub async fn handle_formatting(
    backend: &Backend,
    params: DocumentFormattingParams,
) -> Result<Option<Vec<TextEdit>>, ResponseError> {
    let path_str = params.text_document.uri.path();

    let Ok(url) = url::Url::from_file_path(path_str) else {
        warn!("handle_formatting: invalid path `{path_str}`");
        return Ok(None);
    };

    let Some(file) = backend.db.workspace().get(&backend.db, &url) else {
        warn!("handle_formatting: file not found `{url}`");
        return Ok(None);
    };

    let source = file.text(&backend.db);

    match fmt::format_str(source, &fmt::Config::default()) {
        Ok(formatted) => {
            let end_line = source.split('\n').count().saturating_sub(1) as u32;
            let end_character = source.rsplit('\n').next().map_or(0, |l| l.len()) as u32;
            let range = Range {
                start: Position {
                    line: 0,
                    character: 0,
                },
                end: Position {
                    line: end_line,
                    character: end_character,
                },
            };
            Ok(Some(vec![TextEdit {
                range,
                new_text: formatted,
            }]))
        }
        Err(fmt::FormatError::ParseErrors(errs)) => {
            info!("formatting skipped: {} parse error(s)", errs.len());
            Ok(None)
        }
        Err(fmt::FormatError::Io(_)) => Ok(None),
>>>>>>> 1e81fddd
    }
}<|MERGE_RESOLUTION|>--- conflicted
+++ resolved
@@ -5,13 +5,9 @@
 use async_lsp::{
     ErrorCode, LanguageClient, ResponseError,
     lsp_types::{
-<<<<<<< HEAD
-        ExecuteCommandParams, Hover, HoverParams, InitializeParams, InitializeResult,
-        InitializedParams, LogMessageParams, Position, Range, ShowDocumentParams,
-=======
-        DocumentFormattingParams, Hover, HoverParams, InitializeParams, InitializeResult,
-        InitializedParams, LogMessageParams, Position, Range, TextEdit,
->>>>>>> 1e81fddd
+        DocumentFormattingParams, ExecuteCommandParams, Hover, HoverParams, InitializeParams,
+        InitializeResult, InitializedParams, LogMessageParams, Position, Range, ShowDocumentParams,
+        TextEdit,
     },
 };
 
@@ -754,67 +750,6 @@
     Ok(())
 }
 
-pub async fn handle_shutdown(backend: &Backend, _message: ()) -> Result<(), ResponseError> {
-    info!("received shutdown request");
-
-    // Clean up server info file
-    if let Some(ref root) = backend.workspace_root {
-        crate::doc_server::LspServerInfo::remove_from_workspace(root);
-    }
-
-    Ok(())
-}
-
-<<<<<<< HEAD
-pub async fn handle_execute_command(
-    backend: &mut Backend,
-    params: ExecuteCommandParams,
-) -> Result<Option<serde_json::Value>, ResponseError> {
-    info!("execute command: {:?}", params.command);
-
-    match params.command.as_str() {
-        "fe.openDocs" => {
-            // Start doc server if not running
-            if backend.doc_server.is_none() {
-                info!("Doc server not running, starting it...");
-                update_docs(backend).await;
-            }
-
-            if let Some(ref doc_server) = backend.doc_server {
-                // Extract optional item path from arguments
-                let item_path = params.arguments.first().and_then(|arg| arg.as_str());
-
-                // Build the full URL
-                let full_url = if let Some(path) = item_path {
-                    format!("{}/doc/{}", doc_server.url.trim_end_matches('/'), path)
-                } else {
-                    doc_server.url.clone()
-                };
-
-                info!("Opening docs at {}", full_url);
-
-                // Use open crate to open in default browser
-                if let Err(e) = open::that(&full_url) {
-                    error!("Failed to open browser: {}", e);
-                    return Err(ResponseError::new(
-                        ErrorCode::INTERNAL_ERROR,
-                        format!("Failed to open browser: {}", e),
-                    ));
-                }
-
-                Ok(Some(serde_json::json!({ "opened": full_url })))
-            } else {
-                Err(ResponseError::new(
-                    ErrorCode::INTERNAL_ERROR,
-                    "Failed to start documentation server".to_string(),
-                ))
-            }
-        }
-        _ => Err(ResponseError::new(
-            ErrorCode::INVALID_PARAMS,
-            format!("Unknown command: {}", params.command),
-        )),
-=======
 pub async fn handle_formatting(
     backend: &Backend,
     params: DocumentFormattingParams,
@@ -857,6 +792,67 @@
             Ok(None)
         }
         Err(fmt::FormatError::Io(_)) => Ok(None),
->>>>>>> 1e81fddd
+    }
+}
+
+pub async fn handle_shutdown(backend: &Backend, _message: ()) -> Result<(), ResponseError> {
+    info!("received shutdown request");
+
+    // Clean up server info file
+    if let Some(ref root) = backend.workspace_root {
+        crate::doc_server::LspServerInfo::remove_from_workspace(root);
+    }
+
+    Ok(())
+}
+
+pub async fn handle_execute_command(
+    backend: &mut Backend,
+    params: ExecuteCommandParams,
+) -> Result<Option<serde_json::Value>, ResponseError> {
+    info!("execute command: {:?}", params.command);
+
+    match params.command.as_str() {
+        "fe.openDocs" => {
+            // Start doc server if not running
+            if backend.doc_server.is_none() {
+                info!("Doc server not running, starting it...");
+                update_docs(backend).await;
+            }
+
+            if let Some(ref doc_server) = backend.doc_server {
+                // Extract optional item path from arguments
+                let item_path = params.arguments.first().and_then(|arg| arg.as_str());
+
+                // Build the full URL
+                let full_url = if let Some(path) = item_path {
+                    format!("{}/doc/{}", doc_server.url.trim_end_matches('/'), path)
+                } else {
+                    doc_server.url.clone()
+                };
+
+                info!("Opening docs at {}", full_url);
+
+                // Use open crate to open in default browser
+                if let Err(e) = open::that(&full_url) {
+                    error!("Failed to open browser: {}", e);
+                    return Err(ResponseError::new(
+                        ErrorCode::INTERNAL_ERROR,
+                        format!("Failed to open browser: {}", e),
+                    ));
+                }
+
+                Ok(Some(serde_json::json!({ "opened": full_url })))
+            } else {
+                Err(ResponseError::new(
+                    ErrorCode::INTERNAL_ERROR,
+                    "Failed to start documentation server".to_string(),
+                ))
+            }
+        }
+        _ => Err(ResponseError::new(
+            ErrorCode::INVALID_PARAMS,
+            format!("Unknown command: {}", params.command),
+        )),
     }
 }