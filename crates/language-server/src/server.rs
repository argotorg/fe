--- conflicted
+++ resolved
@@ -15,14 +15,10 @@
 };
 
 use async_lsp::lsp_types::request::{
-<<<<<<< HEAD
     CodeActionRequest, Completion, DocumentHighlightRequest, DocumentSymbolRequest, ExecuteCommand,
-=======
-    CodeActionRequest, Completion, DocumentHighlightRequest, DocumentSymbolRequest, Formatting,
->>>>>>> 1e81fddd
-    GotoDefinition, GotoImplementation, GotoTypeDefinition, HoverRequest, InlayHintRequest,
-    References, Rename, SemanticTokensFullRequest, Shutdown, SignatureHelpRequest,
-    WorkspaceSymbolRequest,
+    Formatting, GotoDefinition, GotoImplementation, GotoTypeDefinition, HoverRequest,
+    InlayHintRequest, References, Rename, SemanticTokensFullRequest, Shutdown,
+    SignatureHelpRequest, WorkspaceSymbolRequest,
 };
 use futures::StreamExt;
 use futures_batch::ChunksTimeoutStreamExt;
@@ -73,10 +69,7 @@
         .handle_request::<GotoImplementation>(implementations::handle_goto_implementation)
         .handle_request::<Rename>(rename::handle_rename)
         .handle_request::<SemanticTokensFullRequest>(semantic_tokens::handle_semantic_tokens_full)
-<<<<<<< HEAD
-=======
         .handle_request::<Formatting>(handlers::handle_formatting)
->>>>>>> 1e81fddd
         .handle_request::<InlayHintRequest>(inlay_hints::handle_inlay_hints)
         .handle_request::<DocumentSymbolRequest>(document_symbols::handle_document_symbols)
         .handle_request::<WorkspaceSymbolRequest>(workspace_symbols::handle_workspace_symbols)
